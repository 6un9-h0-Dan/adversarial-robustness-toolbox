--- conflicted
+++ resolved
@@ -12,10 +12,6 @@
 - The MITRE Corporation
 - General Motors Company
 - AGH University of Science and Technology
-<<<<<<< HEAD
-- IMT Atlantique
-- Troj.AI
-=======
 - Rensselaer Polytechnic Institute (RPI)
 - IMT Atlantique
->>>>>>> 35decaf9
+- Troj.AI