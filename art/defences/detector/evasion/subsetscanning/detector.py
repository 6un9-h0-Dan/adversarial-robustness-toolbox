--- conflicted
+++ resolved
@@ -26,18 +26,11 @@
 
 # pylint: disable=E0001
 import numpy as np
-<<<<<<< HEAD
 from sklearn import metrics
-=======
-import six
-
-from art.estimators.estimator import BaseEstimator, NeuralNetworkMixin, LossGradientsMixin
-from art.estimators.classification.classifier import ClassifierMixin, ClassGradientsMixin
-from art.utils import deprecated
->>>>>>> d918f53c
 
 from art.defences.detector.evasion import Scanner
 from art.estimators.classification.classifier import ClassifierNeuralNetwork
+from art.utils import deprecated
 
 
 if TYPE_CHECKING:
@@ -258,30 +251,20 @@
         return self.detector.clip_values
 
     @property
-<<<<<<< HEAD
+    @deprecated(end_version="1.5.0", replaced_by="channels_first")
     def channel_index(self) -> Optional[int]:
         return self.detector.channel_index
 
     @property
+    def channels_first(self) -> bool:
+        """
+        :return: Boolean to indicate index of the color channels in the sample `x`.
+        """
+        return self.channels_first
+
+    @property
     def learning_phase(self) -> Optional[bool]:
         return self.detector.learning_phase
-=======
-    @deprecated(end_version="1.5.0", replaced_by="channels_first")
-    def channel_index(self):
-        return self.detector.channel_index
-
-    @property
-    def channels_first(self):
-        """
-        :return: Boolean to indicate index of the color channels in the sample `x`.
-        :type: `bool`
-        """
-        return self.channels_first
-
-    @property
-    def learning_phase(self):
-        return self.detector._learning_phase
->>>>>>> d918f53c
 
     def class_gradient(
         self, x: np.ndarray, label: Union[int, List[int], None] = None, **kwargs
@@ -292,7 +275,7 @@
         return self.detector.loss_gradient(x, y)
 
     def get_activations(
-        self, x: np.ndarray, layer: Union[int, str], batch_size: int
+        self, x: np.ndarray, layer: Union[int, str], batch_size: int, framework: bool = False
     ) -> np.ndarray:
         """
         Return the output of the specified layer for input `x`. `layer` is specified by layer index (between 0 and
