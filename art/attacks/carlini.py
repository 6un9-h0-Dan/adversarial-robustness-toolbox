# MIT License
#
# Copyright (C) IBM Corporation 2018
#
# Permission is hereby granted, free of charge, to any person obtaining a copy of this software and associated
# documentation files (the "Software"), to deal in the Software without restriction, including without limitation the
# rights to use, copy, modify, merge, publish, distribute, sublicense, and/or sell copies of the Software, and to permit
# persons to whom the Software is furnished to do so, subject to the following conditions:
#
# The above copyright notice and this permission notice shall be included in all copies or substantial portions of the
# Software.
#
# THE SOFTWARE IS PROVIDED "AS IS", WITHOUT WARRANTY OF ANY KIND, EXPRESS OR IMPLIED, INCLUDING BUT NOT LIMITED TO THE
# WARRANTIES OF MERCHANTABILITY, FITNESS FOR A PARTICULAR PURPOSE AND NONINFRINGEMENT. IN NO EVENT SHALL THE
# AUTHORS OR COPYRIGHT HOLDERS BE LIABLE FOR ANY CLAIM, DAMAGES OR OTHER LIABILITY, WHETHER IN AN ACTION OF CONTRACT,
# TORT OR OTHERWISE, ARISING FROM, OUT OF OR IN CONNECTION WITH THE SOFTWARE OR THE USE OR OTHER DEALINGS IN THE
# SOFTWARE.
"""
This module implements the L2 and LInf optimized attacks `CarliniL2Method` and `CarliniLInfMethod` of Carlini and Wagner
(2016). These attacks are among the most effective white-box attacks and should be used among the primary attacks to
evaluate potential defences. A major difference with respect to the original implementation
(https://github.com/carlini/nn_robust_attacks) is that this implementation uses line search in the optimization of the
attack objective.

Paper link:
    https://arxiv.org/pdf/1608.04644.pdf
"""
from __future__ import absolute_import, division, print_function, unicode_literals

import logging

import numpy as np

from art import NUMPY_DTYPE
from art.attacks.attack import Attack
from art.utils import compute_success, get_labels_np_array, tanh_to_original, original_to_tanh

logger = logging.getLogger(__name__)


class CarliniL2Method(Attack):
    """
    The L_2 optimized attack of Carlini and Wagner (2016). This attack is among the most effective and should be used
    among the primary attacks to evaluate potential defences. A major difference wrt to the original implementation
    (https://github.com/carlini/nn_robust_attacks) is that we use line search in the optimization of the attack
    objective. Paper link: https://arxiv.org/pdf/1608.04644.pdf
    """
    attack_params = Attack.attack_params + ['confidence', 'targeted', 'learning_rate', 'max_iter',
                                            'binary_search_steps', 'initial_const', 'max_halving', 'max_doubling',
                                            'batch_size']

    def __init__(self, classifier, confidence=0.0, targeted=False, learning_rate=0.01, binary_search_steps=10,
                 max_iter=10, initial_const=0.01, max_halving=5, max_doubling=5, batch_size=1):
        """
        Create a Carlini L_2 attack instance.

        :param classifier: A trained model.
        :type classifier: :class:`.Classifier`
        :param confidence: Confidence of adversarial examples: a higher value produces examples that are farther away,
                from the original input, but classified with higher confidence as the target class.
        :type confidence: `float`
        :param targeted: Should the attack target one specific class.
        :type targeted: `bool`
        :param learning_rate: The initial learning rate for the attack algorithm. Smaller values produce better results
                but are slower to converge.
        :type learning_rate: `float`
        :param binary_search_steps: number of times to adjust constant with binary search (positive value).
        :type binary_search_steps: `int`
        :param max_iter: The maximum number of iterations.
        :type max_iter: `int`
        :param initial_const: The initial trade-off constant `c` to use to tune the relative importance of distance and
                confidence. If `binary_search_steps` is large, the initial constant is not important, as discussed in
                Carlini and Wagner (2016).
        :type initial_const: `float`
        :param max_halving: Maximum number of halving steps in the line search optimization.
        :type max_halving: `int`
        :param max_doubling: Maximum number of doubling steps in the line search optimization.
        :type max_doubling: `int`
        :param batch_size: Internal size of batches on which adversarial samples are generated.
        :type batch_size: `int`
        """
        super(CarliniL2Method, self).__init__(classifier)

        kwargs = {'confidence': confidence,
                  'targeted': targeted,
                  'learning_rate': learning_rate,
                  'binary_search_steps': binary_search_steps,
                  'max_iter': max_iter,
                  'initial_const': initial_const,
                  'max_halving': max_halving,
                  'max_doubling': max_doubling,
                  'batch_size': batch_size
                  }
        assert self.set_params(**kwargs)

        # There are internal hyperparameters:
        # Abort binary search for c if it exceeds this threshold (suggested in Carlini and Wagner (2016)):
        self._c_upper_bound = 10e10

        # Smooth arguments of arctanh by multiplying with this constant to avoid division by zero.
        # It appears this is what Carlini and Wagner (2016) are alluding to in their footnote 8. However, it is not
        # clear how their proposed trick ("instead of scaling by 1/2 we scale by 1/2 + eps") works in detail.
        self._tanh_smoother = 0.999999

    def _loss(self, x, x_adv, target, c_weight):
        """
        Compute the objective function value.

        :param x: An array with the original input.
        :type x: `np.ndarray`
        :param x_adv: An array with the adversarial input.
        :type x_adv: `np.ndarray`
        :param target: An array with the target class (one-hot encoded).
        :type target: `np.ndarray`
        :param c_weight: Weight of the loss term aiming for classification as target.
        :type c_weight: `float`
        :return: A tuple holding the current logits, l2 distance and overall loss.
        :rtype: `(float, float, float)`
        """
        l2dist = np.sum(np.square(x - x_adv).reshape(x.shape[0], -1), axis=1)
<<<<<<< HEAD
        z_predicted = self.classifier.predict(np.array(x_adv, dtype=NUMPY_DTYPE), logits=True)
        z_target = np.sum(z_predicted * target, axis=1)
        z_other = np.max(z_predicted * (1 - target) + (np.min(z_predicted, axis=1) - 1)[:, np.newaxis] * target, axis=1)
=======
        z = self.classifier.predict(np.array(x_adv, dtype=NUMPY_DTYPE), logits=True, batch_size=self.batch_size)
        z_target = np.sum(z * target, axis=1)
        z_other = np.max(z * (1 - target) + (np.min(z, axis=1) - 1)[:, np.newaxis] * target, axis=1)
>>>>>>> 01dbd076

        # The following differs from the exact definition given in Carlini and Wagner (2016). There (page 9, left
        # column, last equation), the maximum is taken over Z_other - Z_target (or Z_target - Z_other respectively)
        # and -confidence. However, it doesn't seem that that would have the desired effect (loss term is <= 0 if and
        # only if the difference between the logit of the target and any other class differs by at least confidence).
        # Hence the rearrangement here.

        if self.targeted:
            # if targeted, optimize for making the target class most likely
            loss = np.maximum(z_other - z_target + self.confidence, np.zeros(x.shape[0]))
        else:
            # if untargeted, optimize for making any other class most likely
            loss = np.maximum(z_target - z_other + self.confidence, np.zeros(x.shape[0]))

        return z_predicted, l2dist, c_weight * loss + l2dist

    def _loss_gradient(self, z_logits, target, x, x_adv, x_adv_tanh, c_weight, clip_min, clip_max):
        """
        Compute the gradient of the loss function.

        :param z_logits: An array with the current logits.
        :type z_logits: `np.ndarray`
        :param target: An array with the target class (one-hot encoded).
        :type target: `np.ndarray`
        :param x: An array with the original input.
        :type x: `np.ndarray`
        :param x_adv: An array with the adversarial input.
        :type x_adv: `np.ndarray`
        :param x_adv_tanh: An array with the adversarial input in tanh space.
        :type x_adv_tanh: `np.ndarray`
        :param c_weight: Weight of the loss term aiming for classification as target.
        :type c_weight: `float`
        :param clip_min: Minimum clipping value.
        :type clip_min: `float`
        :param clip_max: Maximum clipping value.
        :type clip_max: `float`
        :return: An array with the gradient of the loss function.
        :type target: `np.ndarray`
        """
        if self.targeted:
            i_sub = np.argmax(target, axis=1)
            i_add = np.argmax(z_logits * (1 - target) + (np.min(z_logits, axis=1) - 1)[:, np.newaxis] * target, axis=1)
        else:
            i_add = np.argmax(target, axis=1)
            i_sub = np.argmax(z_logits * (1 - target) + (np.min(z_logits, axis=1) - 1)[:, np.newaxis] * target, axis=1)

        loss_gradient = self.classifier.class_gradient(x_adv, label=i_add, logits=True)
        loss_gradient -= self.classifier.class_gradient(x_adv, label=i_sub, logits=True)
        loss_gradient = loss_gradient.reshape(x.shape)

        c_mult = c_weight
        for _ in range(len(x.shape) - 1):
            c_mult = c_mult[:, np.newaxis]

        loss_gradient *= c_mult
        loss_gradient += 2 * (x_adv - x)
        loss_gradient *= (clip_max - clip_min)
        loss_gradient *= (1 - np.square(np.tanh(x_adv_tanh))) / (2 * self._tanh_smoother)

        return loss_gradient

    def generate(self, x, y=None, **kwargs):
        """
        Generate adversarial samples and return them in an array.

        :param x: An array with the original inputs to be attacked.
        :type x: `np.ndarray`
        :param y: If `self.targeted` is true, then `y_val` represents the target labels. Otherwise, the targets are
                the original class labels.
        :type y: `np.ndarray`
        :return: An array holding the adversarial examples.
        :rtype: `np.ndarray`
        """
        x_adv = x.astype(NUMPY_DTYPE)
        if hasattr(self.classifier, 'clip_values') and self.classifier.clip_values is not None:
            clip_min, clip_max = self.classifier.clip_values
        else:
            clip_min, clip_max = np.amin(x), np.amax(x)

        # Assert that, if attack is targeted, y_val is provided:
        if self.targeted and y is None:
            raise ValueError('Target labels `y` need to be provided for a targeted attack.')

        # No labels provided, use model prediction as correct class
        if y is None:
            y = get_labels_np_array(self.classifier.predict(x, logits=False, batch_size=self.batch_size))

        # Compute perturbation with implicit batching
        nb_batches = int(np.ceil(x_adv.shape[0] / float(self.batch_size)))
        for batch_id in range(nb_batches):
            logger.debug('Processing batch %i out of %i', batch_id, nb_batches)

            batch_index_1, batch_index_2 = batch_id * self.batch_size, (batch_id + 1) * self.batch_size
            x_batch = x_adv[batch_index_1:batch_index_2]
            y_batch = y[batch_index_1:batch_index_2]

            # The optimization is performed in tanh space to keep the adversarial images bounded in correct range
            x_batch_tanh = original_to_tanh(x_batch, clip_min, clip_max, self._tanh_smoother)

            # Initialize binary search:
            c_current = self.initial_const * np.ones(x_batch.shape[0])
            c_lower_bound = np.zeros(x_batch.shape[0])
            c_double = (np.ones(x_batch.shape[0]) > 0)

            # Initialize placeholders for best l2 distance and attack found so far
            best_l2dist = np.inf * np.ones(x_batch.shape[0])
            best_x_adv_batch = x_batch.copy()

            for bss in range(self.binary_search_steps):
                logger.debug('Binary search step %i out of %i (c_mean==%f)', bss, self.binary_search_steps,
                             np.mean(c_current))
                nb_active = int(np.sum(c_current < self._c_upper_bound))
                logger.debug('Number of samples with c_current < _c_upper_bound: %i out of %i', nb_active,
                             x_batch.shape[0])
                if nb_active == 0:
                    break
                learning_rate = self.learning_rate * np.ones(x_batch.shape[0])

                # Initialize perturbation in tanh space:
                x_adv_batch = x_batch.copy()
                x_adv_batch_tanh = x_batch_tanh.copy()

                z_logits, l2dist, loss = self._loss(x_batch, x_adv_batch, y_batch, c_current)
                attack_success = (loss - l2dist <= 0)
                overall_attack_success = attack_success

                for i_iter in range(self.max_iter):
                    logger.debug('Iteration step %i out of %i', i_iter, self.max_iter)
                    logger.debug('Average Loss: %f', np.mean(loss))
                    logger.debug('Average L2Dist: %f', np.mean(l2dist))
                    logger.debug('Average Margin Loss: %f', np.mean(loss - l2dist))
                    logger.debug('Current number of succeeded attacks: %i out of %i', int(np.sum(attack_success)),
                                 len(attack_success))

                    improved_adv = attack_success & (l2dist < best_l2dist)
                    logger.debug('Number of improved L2 distances: %i', int(np.sum(improved_adv)))
                    if np.sum(improved_adv) > 0:
                        best_l2dist[improved_adv] = l2dist[improved_adv]
                        best_x_adv_batch[improved_adv] = x_adv_batch[improved_adv]

                    active = (c_current < self._c_upper_bound) & (learning_rate > 0)
                    nb_active = int(np.sum(active))
                    logger.debug(
                        'Number of samples with c_current < _c_upper_bound and learning_rate > 0: %i out of %i',
                        nb_active, x_batch.shape[0])
                    if nb_active == 0:
                        break

                    # compute gradient:
                    logger.debug('Compute loss gradient')
                    perturbation_tanh = -self._loss_gradient(z_logits[active], y_batch[active], x_batch[active],
                                                             x_adv_batch[active], x_adv_batch_tanh[active],
                                                             c_current[active], clip_min, clip_max)

                    # perform line search to optimize perturbation
                    # first, halve the learning rate until perturbation actually decreases the loss:
                    prev_loss = loss.copy()
                    best_loss = loss.copy()
                    best_lr = np.zeros(x_batch.shape[0])
                    halving = np.zeros(x_batch.shape[0])

                    for i_halve in range(self.max_halving):
                        logger.debug('Perform halving iteration %i out of %i', i_halve, self.max_halving)
                        do_halving = (loss[active] >= prev_loss[active])
                        logger.debug('Halving to be performed on %i samples', int(np.sum(do_halving)))
                        if np.sum(do_halving) == 0:
                            break
                        active_and_do_halving = active.copy()
                        active_and_do_halving[active] = do_halving

                        lr_mult = learning_rate[active_and_do_halving]
                        for _ in range(len(x.shape) - 1):
                            lr_mult = lr_mult[:, np.newaxis]

                        new_x_adv_batch_tanh = x_adv_batch_tanh[active_and_do_halving] + lr_mult * perturbation_tanh[
                            do_halving]
                        new_x_adv_batch = tanh_to_original(new_x_adv_batch_tanh, clip_min, clip_max,
                                                           self._tanh_smoother)
                        _, l2dist[active_and_do_halving], loss[active_and_do_halving] = self._loss(
                            x_batch[active_and_do_halving], new_x_adv_batch, y_batch[active_and_do_halving],
                            c_current[active_and_do_halving])

                        logger.debug('New Average Loss: %f', np.mean(loss))
                        logger.debug('New Average L2Dist: %f', np.mean(l2dist))
                        logger.debug('New Average Margin Loss: %f', np.mean(loss - l2dist))

                        best_lr[loss < best_loss] = learning_rate[loss < best_loss]
                        best_loss[loss < best_loss] = loss[loss < best_loss]
                        learning_rate[active_and_do_halving] /= 2
                        halving[active_and_do_halving] += 1
                    learning_rate[active] *= 2

                    # if no halving was actually required, double the learning rate as long as this
                    # decreases the loss:
                    for i_double in range(self.max_doubling):
                        logger.debug('Perform doubling iteration %i out of %i', i_double, self.max_doubling)
                        do_doubling = (halving[active] == 1) & (loss[active] <= best_loss[active])
                        logger.debug('Doubling to be performed on %i samples', int(np.sum(do_doubling)))
                        if np.sum(do_doubling) == 0:
                            break
                        active_and_do_doubling = active.copy()
                        active_and_do_doubling[active] = do_doubling
                        learning_rate[active_and_do_doubling] *= 2

                        lr_mult = learning_rate[active_and_do_doubling]
                        for _ in range(len(x.shape) - 1):
                            lr_mult = lr_mult[:, np.newaxis]

                        new_x_adv_batch_tanh = x_adv_batch_tanh[active_and_do_doubling] + lr_mult * perturbation_tanh[
                            do_doubling]
                        new_x_adv_batch = tanh_to_original(new_x_adv_batch_tanh, clip_min, clip_max,
                                                           self._tanh_smoother)
                        _, l2dist[active_and_do_doubling], loss[active_and_do_doubling] = self._loss(
                            x_batch[active_and_do_doubling], new_x_adv_batch, y_batch[active_and_do_doubling],
                            c_current[active_and_do_doubling])
                        logger.debug('New Average Loss: %f', np.mean(loss))
                        logger.debug('New Average L2Dist: %f', np.mean(l2dist))
                        logger.debug('New Average Margin Loss: %f', np.mean(loss - l2dist))
                        best_lr[loss < best_loss] = learning_rate[loss < best_loss]
                        best_loss[loss < best_loss] = loss[loss < best_loss]

                    learning_rate[halving == 1] /= 2

                    update_adv = (best_lr[active] > 0)
                    logger.debug('Number of adversarial samples to be finally updated: %i', int(np.sum(update_adv)))

                    if np.sum(update_adv) > 0:
                        active_and_update_adv = active.copy()
                        active_and_update_adv[active] = update_adv
                        best_lr_mult = best_lr[active_and_update_adv]
                        for _ in range(len(x.shape) - 1):
                            best_lr_mult = best_lr_mult[:, np.newaxis]
                        x_adv_batch_tanh[active_and_update_adv] = x_adv_batch_tanh[
                            active_and_update_adv] + best_lr_mult * perturbation_tanh[update_adv]
                        x_adv_batch[active_and_update_adv] = tanh_to_original(x_adv_batch_tanh[active_and_update_adv],
                                                                              clip_min, clip_max, self._tanh_smoother)
                        z_logits[active_and_update_adv], l2dist[active_and_update_adv], loss[active_and_update_adv] = \
                            self._loss(x_batch[active_and_update_adv], x_adv_batch[active_and_update_adv],
                                       y_batch[active_and_update_adv], c_current[active_and_update_adv])
                        attack_success = (loss - l2dist <= 0)
                        overall_attack_success = overall_attack_success | attack_success

                # Update depending on attack success:
                improved_adv = attack_success & (l2dist < best_l2dist)
                logger.debug('Number of improved L2 distances: %i', int(np.sum(improved_adv)))

                if np.sum(improved_adv) > 0:
                    best_l2dist[improved_adv] = l2dist[improved_adv]
                    best_x_adv_batch[improved_adv] = x_adv_batch[improved_adv]

                c_double[overall_attack_success] = False
                c_current[overall_attack_success] = (c_lower_bound + c_current)[overall_attack_success] / 2

                c_old = c_current
                c_current[~overall_attack_success & c_double] *= 2
                c_current[~overall_attack_success & ~c_double] += (c_current - c_lower_bound)[
                    ~overall_attack_success & ~c_double] / 2
                c_lower_bound[~overall_attack_success] = c_old[~overall_attack_success]

            x_adv[batch_index_1:batch_index_2] = best_x_adv_batch

        logger.info('Success rate of C&W L_2 attack: %.2f%%',
                    100 * compute_success(self.classifier, x, y, x_adv, self.targeted, batch_size=self.batch_size))

        return x_adv

    def set_params(self, **kwargs):
        """Take in a dictionary of parameters and applies attack-specific checks before saving them as attributes.

        :param confidence: Confidence of adversarial examples: a higher value produces examples that are farther away,
               from the original input, but classified with higher confidence as the target class.
        :type confidence: `float`
        :param targeted: Should the attack target one specific class
        :type targeted: `bool`
        :param learning_rate: The learning rate for the attack algorithm. Smaller values produce better results but are
               slower to converge.
        :type learning_rate: `float`
        :param binary_search_steps: number of times to adjust constant with binary search (positive value)
        :type binary_search_steps: `int`
        :param max_iter: The maximum number of iterations.
        :type max_iter: `int`
        :param initial_const: (optional float, positive) The initial trade-off constant c to use to tune the relative
               importance of distance and confidence. If binary_search_steps is large,
               the initial constant is not important. The default value 1e-4 is suggested in Carlini and Wagner (2016).
        :type initial_const: `float`
        :param max_halving: Maximum number of halving steps in the line search optimization.
        :type max_halving: `int`
        :param max_doubling: Maximum number of doubling steps in the line search optimization.
        :type max_doubling: `int`
        :param batch_size: Internal size of batches on which adversarial samples are generated.
        :type batch_size: `int`
        """
        # Save attack-specific parameters
        super(CarliniL2Method, self).set_params(**kwargs)

        if not isinstance(self.binary_search_steps, (int, np.int)) or self.binary_search_steps < 0:
            raise ValueError("The number of binary search steps must be a non-negative integer.")

        if not isinstance(self.max_iter, (int, np.int)) or self.max_iter < 0:
            raise ValueError("The number of iterations must be a non-negative integer.")

        if not isinstance(self.max_halving, (int, np.int)) or self.max_halving < 1:
            raise ValueError("The number of halving steps must be an integer greater than zero.")

        if not isinstance(self.max_doubling, (int, np.int)) or self.max_doubling < 1:
            raise ValueError("The number of doubling steps must be an integer greater than zero.")

        if not isinstance(self.batch_size, (int, np.int)) or self.batch_size < 1:
            raise ValueError("The batch size must be an integer greater than zero.")

        return True


class CarliniLInfMethod(Attack):
    """
    This is a modified version of the L_2 optimized attack of Carlini and Wagner (2016). It controls the L_Inf
    norm, i.e. the maximum perturbation applied to each pixel.
    """
    attack_params = Attack.attack_params + ['confidence', 'targeted', 'learning_rate', 'max_iter',
                                            'max_halving', 'max_doubling', 'eps', 'batch_size']

    def __init__(self, classifier, confidence=0.0, targeted=False, learning_rate=0.01,
                 max_iter=10, max_halving=5, max_doubling=5, eps=0.3, batch_size=128):
        """
        Create a Carlini L_Inf attack instance.

        :param classifier: A trained model.
        :type classifier: :class:`.Classifier`
        :param confidence: Confidence of adversarial examples: a higher value produces examples that are farther away,
                from the original input, but classified with higher confidence as the target class.
        :type confidence: `float`
        :param targeted: Should the attack target one specific class.
        :type targeted: `bool`
        :param learning_rate: The initial learning rate for the attack algorithm. Smaller values produce better
                results but are slower to converge.
        :type learning_rate: `float`
        :param max_iter: The maximum number of iterations.
        :type max_iter: `int`
        :param max_halving: Maximum number of halving steps in the line search optimization.
        :type max_halving: `int`
        :param max_doubling: Maximum number of doubling steps in the line search optimization.
        :type max_doubling: `int`
        :param eps: An upper bound for the L_0 norm of the adversarial perturbation.
        :type eps: `float`
        :param batch_size: Internal size of batches on which adversarial samples are generated.
        :type batch_size: `int`
        :param expectation: An expectation over transformations to be applied when computing
                            classifier gradients and predictions.
        :type expectation: :class:`.ExpectationOverTransformations`
        """
        super(CarliniLInfMethod, self).__init__(classifier)

        kwargs = {'confidence': confidence,
                  'targeted': targeted,
                  'learning_rate': learning_rate,
                  'max_iter': max_iter,
                  'max_halving': max_halving,
                  'max_doubling': max_doubling,
                  'eps': eps,
                  'batch_size': batch_size
                  }
        assert self.set_params(**kwargs)

        # There is one internal hyperparameter:
        # Smooth arguments of arctanh by multiplying with this constant to avoid division by zero:
        self._tanh_smoother = 0.999999

    def _loss(self, x_adv, target):
        """
        Compute the objective function value.

        :param x_adv: An array with the adversarial input.
        :type x_adv: `np.ndarray`
        :param target: An array with the target class (one-hot encoded).
        :type target: `np.ndarray`
        :return: A tuple holding the current logits and overall loss.
        :rtype: `(float, float)`
        """
<<<<<<< HEAD
        z_predicted = self.classifier.predict(np.array(x_adv, dtype=NUMPY_DTYPE), logits=True)
        z_target = np.sum(z_predicted * target, axis=1)
        z_other = np.max(z_predicted * (1 - target) + (np.min(z_predicted, axis=1) - 1)[:, np.newaxis] * target, axis=1)
=======
        z = self.classifier.predict(np.array(x_adv, dtype=NUMPY_DTYPE), logits=True, batch_size=self.batch_size)
        z_target = np.sum(z * target, axis=1)
        z_other = np.max(z * (1 - target) + (np.min(z, axis=1) - 1)[:, np.newaxis] * target, axis=1)
>>>>>>> 01dbd076

        if self.targeted:
            # if targeted, optimize for making the target class most likely
            loss = np.maximum(z_other - z_target + self.confidence, np.zeros(x_adv.shape[0]))
        else:
            # if untargeted, optimize for making any other class most likely
            loss = np.maximum(z_target - z_other + self.confidence, np.zeros(x_adv.shape[0]))

        return z_predicted, loss

    def _loss_gradient(self, z_logits, target, x_adv, x_adv_tanh, clip_min, clip_max): # lgtm [py/similar-function]
        """
        Compute the gradient of the loss function.

        :param z_logits: An array with the current logits.
        :type z_logits: `np.ndarray`
        :param target: An array with the target class (one-hot encoded).
        :type target: `np.ndarray`
        :param x_adv: An array with the adversarial input.
        :type x_adv: `np.ndarray`
        :param x_adv_tanh: An array with the adversarial input in tanh space.
        :type x_adv_tanh: `np.ndarray`
        :param clip_min: Minimum clipping values.
        :type clip_min: `np.ndarray`
        :param clip_max: Maximum clipping values.
        :type clip_max: `np.ndarray`
        :return: An array with the gradient of the loss function.
        :type target: `np.ndarray`
        """
        if self.targeted:
            i_sub = np.argmax(target, axis=1)
            i_add = np.argmax(z_logits * (1 - target) + (np.min(z_logits, axis=1) - 1)[:, np.newaxis] * target, axis=1)
        else:
            i_add = np.argmax(target, axis=1)
            i_sub = np.argmax(z_logits * (1 - target) + (np.min(z_logits, axis=1) - 1)[:, np.newaxis] * target, axis=1)

        loss_gradient = self.classifier.class_gradient(x_adv, label=i_add, logits=True)
        loss_gradient -= self.classifier.class_gradient(x_adv, label=i_sub, logits=True)
        loss_gradient = loss_gradient.reshape(x_adv.shape)

        loss_gradient *= (clip_max - clip_min)
        loss_gradient *= (1 - np.square(np.tanh(x_adv_tanh))) / (2 * self._tanh_smoother)

        return loss_gradient

    def generate(self, x, y=None, **kwargs):
        """
        Generate adversarial samples and return them in an array.

        :param x: An array with the original inputs to be attacked.
        :type x: `np.ndarray`
        :param y: If `self.targeted` is true, then `y_val` represents the target labels. Otherwise, the targets are
                  the original class labels.
        :type y: `np.ndarray`
        :return: An array holding the adversarial examples.
        :rtype: `np.ndarray`
        """
        x_adv = x.astype(NUMPY_DTYPE)

        if hasattr(self.classifier, 'clip_values') and self.classifier.clip_values is not None:
            clip_min_per_pixel, clip_max_per_pixel = self.classifier.clip_values
        else:
            clip_min_per_pixel, clip_max_per_pixel = np.amin(x), np.amax(x)

        # Assert that, if attack is targeted, y_val is provided:
        if self.targeted and y is None:
            raise ValueError('Target labels `y` need to be provided for a targeted attack.')

        # No labels provided, use model prediction as correct class
        if y is None:
            y = get_labels_np_array(self.classifier.predict(x, logits=False, batch_size=self.batch_size))

        # Compute perturbation with implicit batching
        nb_batches = int(np.ceil(x_adv.shape[0] / float(self.batch_size)))
        for batch_id in range(nb_batches):
            logger.debug('Processing batch %i out of %i', batch_id, nb_batches)

            batch_index_1, batch_index_2 = batch_id * self.batch_size, (batch_id + 1) * self.batch_size
            x_batch = x_adv[batch_index_1:batch_index_2]
            y_batch = y[batch_index_1:batch_index_2]

            # Determine values for later clipping
            clip_min = np.clip(x_batch - self.eps, clip_min_per_pixel, clip_max_per_pixel)
            clip_max = np.clip(x_batch + self.eps, clip_min_per_pixel, clip_max_per_pixel)

            # The optimization is performed in tanh space to keep the
            # adversarial images bounded from clip_min and clip_max.
            x_batch_tanh = original_to_tanh(x_batch, clip_min, clip_max, self._tanh_smoother)

            # Initialize perturbation in tanh space:
            x_adv_batch = x_batch.copy()
            x_adv_batch_tanh = x_batch_tanh.copy()

            # Initialize optimization:
            z_logits, loss = self._loss(x_adv_batch, y_batch)
            attack_success = (loss <= 0)
            learning_rate = self.learning_rate * np.ones(x_batch.shape[0])

            for i_iter in range(self.max_iter):
                logger.debug('Iteration step %i out of %i', i_iter, self.max_iter)
                logger.debug('Average Loss: %f', np.mean(loss))

                logger.debug('Successful attack samples: %i out of %i', int(np.sum(attack_success)), x_batch.shape[0])

                # only continue optimization for those samples where attack hasn't succeeded yet:
                active = ~attack_success
                if np.sum(active) == 0:
                    break

                # compute gradient:
                logger.debug('Compute loss gradient')
                perturbation_tanh = -self._loss_gradient(z_logits[active], y_batch[active], x_adv_batch[active],
                                                         x_adv_batch_tanh[active], clip_min[active], clip_max[active])

                # perform line search to optimize perturbation
                # first, halve the learning rate until perturbation actually decreases the loss:
                prev_loss = loss.copy()
                best_loss = loss.copy()
                best_lr = np.zeros(x_batch.shape[0])
                halving = np.zeros(x_batch.shape[0])

                for i_halve in range(self.max_halving):
                    logger.debug('Perform halving iteration %i out of %i', i_halve, self.max_halving)
                    do_halving = (loss[active] >= prev_loss[active])
                    logger.debug('Halving to be performed on %i samples', int(np.sum(do_halving)))
                    if np.sum(do_halving) == 0:
                        break
                    active_and_do_halving = active.copy()
                    active_and_do_halving[active] = do_halving

                    lr_mult = learning_rate[active_and_do_halving]
                    for _ in range(len(x.shape) - 1):
                        lr_mult = lr_mult[:, np.newaxis]

                    new_x_adv_batch_tanh = x_adv_batch_tanh[active_and_do_halving] + lr_mult * perturbation_tanh[
                        do_halving]
                    new_x_adv_batch = tanh_to_original(new_x_adv_batch_tanh,
                                                       clip_min[active_and_do_halving],
                                                       clip_max[active_and_do_halving])
                    _, loss[active_and_do_halving] = self._loss(new_x_adv_batch, y_batch[active_and_do_halving])
                    logger.debug('New Average Loss: %f', np.mean(loss))
                    logger.debug('Loss: %s', str(loss))
                    logger.debug('Prev_loss: %s', str(prev_loss))
                    logger.debug('Best_loss: %s', str(best_loss))

                    best_lr[loss < best_loss] = learning_rate[loss < best_loss]
                    best_loss[loss < best_loss] = loss[loss < best_loss]
                    learning_rate[active_and_do_halving] /= 2
                    halving[active_and_do_halving] += 1
                learning_rate[active] *= 2

                # if no halving was actually required, double the learning rate as long as this
                # decreases the loss:
                for i_double in range(self.max_doubling):
                    logger.debug('Perform doubling iteration %i out of %i', i_double, self.max_doubling)
                    do_doubling = (halving[active] == 1) & (loss[active] <= best_loss[active])
                    logger.debug('Doubling to be performed on %i samples', int(np.sum(do_doubling)))
                    if np.sum(do_doubling) == 0:
                        break
                    active_and_do_doubling = active.copy()
                    active_and_do_doubling[active] = do_doubling
                    learning_rate[active_and_do_doubling] *= 2

                    lr_mult = learning_rate[active_and_do_doubling]
                    for _ in range(len(x.shape) - 1):
                        lr_mult = lr_mult[:, np.newaxis]

                    new_x_adv_batch_tanh = x_adv_batch_tanh[active_and_do_doubling] + lr_mult * perturbation_tanh[
                        do_doubling]
                    new_x_adv_batch = tanh_to_original(new_x_adv_batch_tanh,
                                                       clip_min[active_and_do_doubling],
                                                       clip_max[active_and_do_doubling])
                    _, loss[active_and_do_doubling] = self._loss(new_x_adv_batch,
                                                                 y_batch[active_and_do_doubling])
                    logger.debug('New Average Loss: %f', np.mean(loss))
                    best_lr[loss < best_loss] = learning_rate[loss < best_loss]
                    best_loss[loss < best_loss] = loss[loss < best_loss]

                learning_rate[halving == 1] /= 2

                update_adv = (best_lr[active] > 0)
                logger.debug('Number of adversarial samples to be finally updated: %i', int(np.sum(update_adv)))

                if np.sum(update_adv) > 0:
                    active_and_update_adv = active.copy()
                    active_and_update_adv[active] = update_adv
                    best_lr_mult = best_lr[active_and_update_adv]
                    for _ in range(len(x.shape) - 1):
                        best_lr_mult = best_lr_mult[:, np.newaxis]

                    x_adv_batch_tanh[active_and_update_adv] = x_adv_batch_tanh[active_and_update_adv] + best_lr_mult * \
                        perturbation_tanh[update_adv]
                    x_adv_batch[active_and_update_adv] = tanh_to_original(x_adv_batch_tanh[active_and_update_adv],
                                                                          clip_min[active_and_update_adv],
                                                                          clip_max[active_and_update_adv])
                    z_logits[active_and_update_adv], loss[active_and_update_adv] = self._loss(
                        x_adv_batch[active_and_update_adv], y_batch[active_and_update_adv])
                    attack_success = (loss <= 0)

            # Update depending on attack success:
            x_adv_batch[~attack_success] = x_batch[~attack_success]
            x_adv[batch_index_1:batch_index_2] = x_adv_batch

        logger.info('Success rate of C&W L_inf attack: %.2f%%',
                    100 * compute_success(self.classifier, x, y, x_adv, self.targeted, batch_size=self.batch_size))

        return x_adv

    def set_params(self, **kwargs):
        """Take in a dictionary of parameters and applies attack-specific checks before saving them as attributes.

        :param confidence: Confidence of adversarial examples: a higher value produces examples that are farther away,
               from the original input, but classified with higher confidence as the target class.
        :type confidence: `float`
        :param targeted: Should the attack target one specific class
        :type targeted: `bool`
        :param learning_rate: The learning rate for the attack algorithm. Smaller values produce better results but are
               slower to converge.
        :type learning_rate: `float`
        :param max_iter: The maximum number of iterations.
        :type max_iter: `int`
        :param max_halving: Maximum number of halving steps in the line search optimization.
        :type max_halving: `int`
        :param max_doubling: Maximum number of doubling steps in the line search optimization.
        :type max_doubling: `int`
        :param eps: An upper bound for the L_0 norm of the adversarial perturbation.
        :type eps: `float`
        :param batch_size: Internal size of batches on which adversarial samples are generated.
        :type batch_size: `int`
        """
        # Save attack-specific parameters
        super(CarliniLInfMethod, self).set_params(**kwargs)

        if self.eps <= 0:
            raise ValueError("The eps parameter must be strictly positive.")

        if not isinstance(self.max_iter, (int, np.int)) or self.max_iter < 0:
            raise ValueError("The number of iterations must be a non-negative integer.")

        if not isinstance(self.max_halving, (int, np.int)) or self.max_halving < 1:
            raise ValueError("The number of halving steps must be an integer greater than zero.")

        if not isinstance(self.max_doubling, (int, np.int)) or self.max_doubling < 1:
            raise ValueError("The number of doubling steps must be an integer greater than zero.")

        if not isinstance(self.batch_size, (int, np.int)) or self.batch_size < 1:
            raise ValueError("The batch size must be an integer greater than zero.")

        return True<|MERGE_RESOLUTION|>--- conflicted
+++ resolved
@@ -118,15 +118,9 @@
         :rtype: `(float, float, float)`
         """
         l2dist = np.sum(np.square(x - x_adv).reshape(x.shape[0], -1), axis=1)
-<<<<<<< HEAD
-        z_predicted = self.classifier.predict(np.array(x_adv, dtype=NUMPY_DTYPE), logits=True)
+        z_predicted = self.classifier.predict(np.array(x_adv, dtype=NUMPY_DTYPE), logits=True, batch_size=self.batch_size)
         z_target = np.sum(z_predicted * target, axis=1)
         z_other = np.max(z_predicted * (1 - target) + (np.min(z_predicted, axis=1) - 1)[:, np.newaxis] * target, axis=1)
-=======
-        z = self.classifier.predict(np.array(x_adv, dtype=NUMPY_DTYPE), logits=True, batch_size=self.batch_size)
-        z_target = np.sum(z * target, axis=1)
-        z_other = np.max(z * (1 - target) + (np.min(z, axis=1) - 1)[:, np.newaxis] * target, axis=1)
->>>>>>> 01dbd076
 
         # The following differs from the exact definition given in Carlini and Wagner (2016). There (page 9, left
         # column, last equation), the maximum is taken over Z_other - Z_target (or Z_target - Z_other respectively)
@@ -505,15 +499,9 @@
         :return: A tuple holding the current logits and overall loss.
         :rtype: `(float, float)`
         """
-<<<<<<< HEAD
-        z_predicted = self.classifier.predict(np.array(x_adv, dtype=NUMPY_DTYPE), logits=True)
+        z_predicted = self.classifier.predict(np.array(x_adv, dtype=NUMPY_DTYPE), logits=True, batch_size=self.batch_size)
         z_target = np.sum(z_predicted * target, axis=1)
         z_other = np.max(z_predicted * (1 - target) + (np.min(z_predicted, axis=1) - 1)[:, np.newaxis] * target, axis=1)
-=======
-        z = self.classifier.predict(np.array(x_adv, dtype=NUMPY_DTYPE), logits=True, batch_size=self.batch_size)
-        z_target = np.sum(z * target, axis=1)
-        z_other = np.max(z * (1 - target) + (np.min(z, axis=1) - 1)[:, np.newaxis] * target, axis=1)
->>>>>>> 01dbd076
 
         if self.targeted:
             # if targeted, optimize for making the target class most likely
