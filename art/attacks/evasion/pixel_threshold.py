--- conflicted
+++ resolved
@@ -93,14 +93,9 @@
 
         self._project = True
         self.type_attack = -1
-<<<<<<< HEAD
         self.th = th
         self.es = es
         self.max_iter = max_iter
-=======
-        self.th = th  # pylint: disable=C0103
-        self.es = es  # pylint: disable=C0103
->>>>>>> c93f778d
         self._targeted = targeted
         self.verbose = verbose
         self.verbose_es = verbose_es
@@ -132,13 +127,7 @@
         if not isinstance(self.verbose_es, bool):
             raise ValueError("The argument `verbose` has to be of type bool.")
 
-<<<<<<< HEAD
     def generate(self, x: np.ndarray, y: Optional[np.ndarray] = None, **kwargs) -> np.ndarray:
-=======
-    def generate(  # pylint: disable=W0221
-        self, x: np.ndarray, y: Optional[np.ndarray] = None, max_iter: int = 100, **kwargs
-    ) -> np.ndarray:
->>>>>>> c93f778d
         """
         Generate adversarial samples and return them in an array.
         :param x: An array with the original inputs.
@@ -164,17 +153,10 @@
                 "Performing minimal perturbation Attack. This takes substainally long time to process. For sanity check, pass th=10 to the Attack instance."
             )
 
-<<<<<<< HEAD
         if np.max(x) <= 1:
             raise ValueError(
                 "Processing Input in the float range of Pixels, Original Attacks were on Un-Processed Images and performance of evolutionary strategy substainally decreases if the input is in the float domain."
             )
-=======
-        scale_input = bool(np.max(x) <= 1)
-
-        if scale_input:
-            x = x * 255.0
->>>>>>> c93f778d
 
         adv_x_best = []
         self.adv_th = []
@@ -215,12 +197,6 @@
 
         adv_x_best_array = np.array(adv_x_best)
 
-<<<<<<< HEAD
-=======
-        if scale_input:
-            adv_x_best_array = adv_x_best_array / 255.0
-
->>>>>>> c93f778d
         if y is not None:
             y = to_categorical(y, self.estimator.nb_classes)
 
@@ -316,14 +292,9 @@
                     callback=callback_fn,
                     iterations=self.max_iter,
                 )
-<<<<<<< HEAD
             except Exception as exception:
                 if self.verbose_es:
                     print(exception)
-=======
-            except Exception as exception:  # pylint: disable=W0703
-                logger.info(exception)
->>>>>>> c93f778d
 
             adv_x = strategy.result[0]
         else:
