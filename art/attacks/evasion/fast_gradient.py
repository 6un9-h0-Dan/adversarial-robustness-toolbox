# MIT License
#
# Copyright (C) IBM Corporation 2018
#
# Permission is hereby granted, free of charge, to any person obtaining a copy of this software and associated
# documentation files (the "Software"), to deal in the Software without restriction, including without limitation the
# rights to use, copy, modify, merge, publish, distribute, sublicense, and/or sell copies of the Software, and to permit
# persons to whom the Software is furnished to do so, subject to the following conditions:
#
# The above copyright notice and this permission notice shall be included in all copies or substantial portions of the
# Software.
#
# THE SOFTWARE IS PROVIDED "AS IS", WITHOUT WARRANTY OF ANY KIND, EXPRESS OR IMPLIED, INCLUDING BUT NOT LIMITED TO THE
# WARRANTIES OF MERCHANTABILITY, FITNESS FOR A PARTICULAR PURPOSE AND NONINFRINGEMENT. IN NO EVENT SHALL THE
# AUTHORS OR COPYRIGHT HOLDERS BE LIABLE FOR ANY CLAIM, DAMAGES OR OTHER LIABILITY, WHETHER IN AN ACTION OF CONTRACT,
# TORT OR OTHERWISE, ARISING FROM, OUT OF OR IN CONNECTION WITH THE SOFTWARE OR THE USE OR OTHER DEALINGS IN THE
# SOFTWARE.
"""
This module implements the Fast Gradient Method attack. This implementation includes the original Fast Gradient Sign
Method attack and extends it to other norms, therefore it is called the Fast Gradient Method.

| Paper link: https://arxiv.org/abs/1412.6572
"""
from __future__ import absolute_import, division, print_function, unicode_literals

import logging
import warnings

import numpy as np

from art.config import ART_NUMPY_DTYPE
from art.estimators.estimator import BaseEstimator, LossGradientsMixin
from art.estimators.classification.classifier import ClassifierMixin
from art.attacks.attack import EvasionAttack
from art.utils import compute_success, get_labels_np_array, random_sphere, projection, check_and_transform_label_format
from art.exceptions import EstimatorError

logger = logging.getLogger(__name__)


class FastGradientMethod(EvasionAttack):
    """
    This attack was originally implemented by Goodfellow et al. (2015) with the infinity norm (and is known as the "Fast
    Gradient Sign Method"). This implementation extends the attack to other norms, and is therefore called the Fast
    Gradient Method.

    | Paper link: https://arxiv.org/abs/1412.6572
    """

    attack_params = EvasionAttack.attack_params + [
        "norm",
        "eps",
        "eps_step",
        "targeted",
        "num_random_init",
        "batch_size",
        "minimal",
    ]

    estimator_requirements = (BaseEstimator, LossGradientsMixin)

    def __init__(
        self,
        estimator,
        norm=np.inf,
        eps=0.3,
        eps_step=0.1,
        targeted=False,
        num_random_init=0,
        batch_size=128,
        minimal=False,
    ):
        """
        Create a :class:`.FastGradientMethod` instance.

        :param estimator: A trained estimator.
        :type estimator: :class:`.BaseEstimator`
        :param norm: The norm of the adversarial perturbation. Possible values: np.inf, 1 or 2.
        :type norm: `int`
        :param eps: Attack step size (input variation)
        :type eps: `float`
        :param eps_step: Step size of input variation for minimal perturbation computation
        :type eps_step: `float`
        :param targeted: Indicates whether the attack is targeted (True) or untargeted (False)
        :type targeted: `bool`
        :param num_random_init: Number of random initialisations within the epsilon ball. For random_init=0 starting at
            the original input.
        :type num_random_init: `int`
        :param batch_size: Size of the batch on which adversarial samples are generated.
        :type batch_size: `int`
        :param minimal: Indicates if computing the minimal perturbation (True). If True, also define `eps_step` for
                        the step size and eps for the maximum perturbation.
        :type minimal: `bool`
        """
        super(FastGradientMethod, self).__init__(estimator=estimator)

        if not all(t in type(estimator).__mro__ for t in self.estimator_requirements):
            raise EstimatorError(self.__class__, self.estimator_requirements, estimator)

        kwargs = {
            "norm": norm,
            "eps": eps,
            "eps_step": eps_step,
            "targeted": targeted,
            "num_random_init": num_random_init,
            "batch_size": batch_size,
            "minimal": minimal,
        }

        FastGradientMethod.set_params(self, **kwargs)

        self._project = True

<<<<<<< HEAD
    def _minimal_perturbation(self, x, y):
=======
    @classmethod
    def is_valid_classifier_type(cls, classifier):
        """
        Checks whether the classifier provided is a classifer which this class can perform an attack on
        :param classifier:
        :return:
        """
        return True if isinstance(classifier, ClassifierGradients) else False

    def _minimal_perturbation(self, x, y, mask):
>>>>>>> 399ba14f
        """Iteratively compute the minimal perturbation necessary to make the class prediction change. Stop when the
        first adversarial example was found.

        :param x: An array with the original inputs
        :type x: `np.ndarray`
        :param y: Target values (class labels) one-hot-encoded of shape (nb_samples, nb_classes)
        :type y: `np.ndarray`
        :param mask: An array with a mask to be applied to the adversarial perturbations. Shape needs to be
                     broadcastable to the shape of x. Any features for which the mask is zero will not be adversarially
                     perturbed.
        :type mask: `np.ndarray`
        :return: An array holding the adversarial examples
        :rtype: `np.ndarray`
        """
        adv_x = x.copy()

        # Compute perturbation with implicit batching
        for batch_id in range(int(np.ceil(adv_x.shape[0] / float(self.batch_size)))):
            batch_index_1, batch_index_2 = batch_id * self.batch_size, (batch_id + 1) * self.batch_size
            batch = adv_x[batch_index_1:batch_index_2]
            batch_labels = y[batch_index_1:batch_index_2]

            mask_batch = mask
            if mask is not None:
                # Here we need to make a distinction: if the masks are different for each input, we need to index
                # those for the current batch. Otherwise (i.e. mask is meant to be broadcasted), keep it as it is.
                if len(mask.shape) == len(x.shape):
                    mask_batch = mask[batch_index_1:batch_index_2]

            # Get perturbation
            perturbation = self._compute_perturbation(batch, batch_labels, mask_batch)

            # Get current predictions
            active_indices = np.arange(len(batch))
            current_eps = self.eps_step
            while active_indices.size > 0 and current_eps <= self.eps:
                # Adversarial crafting
                current_x = self._apply_perturbation(x[batch_index_1:batch_index_2], perturbation, current_eps)
                # Update
                batch[active_indices] = current_x[active_indices]
                adv_preds = self.estimator.predict(batch)
                # If targeted active check to see whether we have hit the target, otherwise head to anything but
                if self.targeted:
                    active_indices = np.where(np.argmax(batch_labels, axis=1) != np.argmax(adv_preds, axis=1))[0]
                else:
                    active_indices = np.where(np.argmax(batch_labels, axis=1) == np.argmax(adv_preds, axis=1))[0]

                current_eps += self.eps_step

            adv_x[batch_index_1:batch_index_2] = batch

        return adv_x

    def generate(self, x, y=None, **kwargs):
        """Generate adversarial samples and return them in an array.

        :param x: An array with the original inputs.
        :type x: `np.ndarray`
<<<<<<< HEAD
        :param y: Target values in the format and shape expected by the loss function of the estimator. Only provide
                  this parameter if you'd like to use true labels when crafting adversarial samples. Otherwise, model
                  predictions are used as labels to avoid the "label leaking" effect (explained in this paper:
                  https://arxiv.org/abs/1611.01236). Default is `None`.
        :type y: As defined by the loss function of the estimator
        :return: An array holding the adversarial examples.
        :rtype: `np.ndarray`
        """
        if isinstance(self.estimator, ClassifierMixin):
            y = check_and_transform_label_format(y, self.estimator.nb_classes)

            if y is None:
                # Throw error if attack is targeted, but no targets are provided
                if self.targeted:
                    raise ValueError("Target labels `y` need to be provided for a targeted attack.")

                # Use model predictions as correct outputs
                logger.info("Using model predictions as correct labels for FGM.")
                y = get_labels_np_array(self.estimator.predict(x, batch_size=self.batch_size))
            y = y / np.sum(y, axis=1, keepdims=True)

            # Return adversarial examples computed with minimal perturbation if option is active
            if self.minimal:
                logger.info("Performing minimal perturbation FGM.")
                adv_x_best = self._minimal_perturbation(x, y)
                rate_best = 100 * compute_success(
                    self.estimator, x, y, adv_x_best, self.targeted, batch_size=self.batch_size
                )
            else:
                adv_x_best = None
                rate_best = None

                for _ in range(max(1, self.num_random_init)):
                    adv_x = self._compute(x, x, y, self.eps, self.eps, self._project, self.num_random_init > 0)

                    if self.num_random_init > 1:
                        rate = 100 * compute_success(
                            self.estimator, x, y, adv_x, self.targeted, batch_size=self.batch_size
                        )
                        if rate_best is None or rate > rate_best or adv_x_best is None:
                            rate_best = rate
                            adv_x_best = adv_x
                    else:
                        adv_x_best = adv_x

            logger.info(
                "Success rate of FGM attack: %.2f%%",
                rate_best
                if rate_best is not None
                else 100 * compute_success(self.estimator, x, y, adv_x_best, self.targeted, batch_size=self.batch_size),
=======
        :param y: Target values (class labels) one-hot-encoded of shape (nb_samples, nb_classes) or indices of shape
                  (nb_samples,). Only provide this parameter if you'd like to use true labels when crafting adversarial
                  samples. Otherwise, model predictions are used as labels to avoid the "label leaking" effect
                  (explained in this paper: https://arxiv.org/abs/1611.01236). Default is `None`.
        :type y: `np.ndarray`
        :param mask: An array with a mask to be applied to the adversarial perturbations. Shape needs to be
                     broadcastable to the shape of x. Any features for which the mask is zero will not be adversarially
                     perturbed.
        :type mask: `np.ndarray`
        :return: An array holding the adversarial examples.
        :rtype: `np.ndarray`
        """
        y = check_and_transform_label_format(y, self.classifier.nb_classes())

        if y is None:
            # Throw error if attack is targeted, but no targets are provided
            if self.targeted:
                raise ValueError("Target labels `y` need to be provided for a targeted attack.")

            # Use model predictions as correct outputs
            logger.info("Using model predictions as correct labels for FGM.")
            y = get_labels_np_array(self.classifier.predict(x, batch_size=self.batch_size))
        y = y / np.sum(y, axis=1, keepdims=True)

        mask = kwargs.get("mask")
        if mask is not None:
            # ensure the mask is broadcastable:
            if len(mask.shape) > len(x.shape) or mask.shape != x.shape[-len(mask.shape):]:
                raise ValueError("mask shape must be broadcastable to input shape")

        # Return adversarial examples computed with minimal perturbation if option is active
        if self.minimal:
            logger.info("Performing minimal perturbation FGM.")
            adv_x_best = self._minimal_perturbation(x, y, mask)
            rate_best = 100 * compute_success(
                self.classifier, x, y, adv_x_best, self.targeted, batch_size=self.batch_size
>>>>>>> 399ba14f
            )

        else:
<<<<<<< HEAD
=======
            adv_x_best = None
            rate_best = None

            for _ in range(max(1, self.num_random_init)):
                adv_x = self._compute(x, x, y, mask, self.eps, self.eps, self._project, self.num_random_init > 0)

                if self.num_random_init > 1:
                    rate = 100 * compute_success(
                        self.classifier, x, y, adv_x, self.targeted, batch_size=self.batch_size
                    )
                    if rate_best is None or rate > rate_best or adv_x_best is None:
                        rate_best = rate
                        adv_x_best = adv_x
                else:
                    adv_x_best = adv_x
>>>>>>> 399ba14f

            if self.minimal:
                raise ValueError("Minimal perturbation is only supported for classification.")

            if y is None:
                # Throw error if attack is targeted, but no targets are provided
                if self.targeted:
                    raise ValueError("Target labels `y` need to be provided for a targeted attack.")

                # Use model predictions as correct outputs
                logger.info("Using model predictions as correct labels for FGM.")
                y = self.estimator.predict(x, batch_size=self.batch_size)

            adv_x_best = self._compute(x, x, y, self.eps, self.eps, self._project, self.num_random_init > 0)

        return adv_x_best

    def set_params(self, **kwargs):
        """
        Take in a dictionary of parameters and applies attack-specific checks before saving them as attributes.

        :param norm: Order of the norm. Possible values: np.inf, 1 or 2.
        :type norm: `int` or `float`
        :param eps: Attack step size (input variation)
        :type eps: `float`
        :param eps_step: Step size of input variation for minimal perturbation computation
        :type eps_step: `float`
        :param targeted: Should the attack target one specific class
        :type targeted: `bool`
        :param num_random_init: Number of random initialisations within the epsilon ball. For random_init=0 starting at
                                the original input.
        :type num_random_init: `int`
        :param batch_size: Batch size
        :type batch_size: `int`
        :param minimal: Flag to compute the minimal perturbation.
        :type minimal: `bool`
        """
        # Save attack-specific parameters
        super(FastGradientMethod, self).set_params(**kwargs)

        # Check if order of the norm is acceptable given current implementation
        if self.norm not in [np.inf, int(1), int(2)]:
            raise ValueError("Norm order must be either `np.inf`, 1, or 2.")

        if self.eps <= 0:
            raise ValueError("The perturbation size `eps` has to be positive.")

        if self.eps_step <= 0:
            raise ValueError("The perturbation step-size `eps_step` has to be positive.")

        if not isinstance(self.targeted, bool):
            raise ValueError("The flag `targeted` has to be of type bool.")

        if not isinstance(self.num_random_init, (int, np.int)):
            raise TypeError("The number of random initialisations has to be of type integer")

        if self.num_random_init < 0:
            raise ValueError("The number of random initialisations `random_init` has to be greater than or equal to 0.")

        if self.batch_size <= 0:
            raise ValueError("The batch size `batch_size` has to be positive.")

        if not isinstance(self.minimal, bool):
            raise ValueError("The flag `minimal` has to be of type bool.")

        return True

    def _compute_perturbation(self, batch, batch_labels, mask):
        # Pick a small scalar to avoid division by 0
        tol = 10e-8

        # Get gradient wrt loss; invert it if attack is targeted
        grad = self.estimator.loss_gradient(batch, batch_labels) * (1 - 2 * int(self.targeted))

        # Apply norm bound
        if self.norm == np.inf:
            grad = np.sign(grad)
        elif self.norm == 1:
            ind = tuple(range(1, len(batch.shape)))
            grad = grad / (np.sum(np.abs(grad), axis=ind, keepdims=True) + tol)
        elif self.norm == 2:
            ind = tuple(range(1, len(batch.shape)))
            grad = grad / (np.sqrt(np.sum(np.square(grad), axis=ind, keepdims=True)) + tol)
        assert batch.shape == grad.shape

        if mask is None:
            return grad
        else:
            return grad * (mask.astype(ART_NUMPY_DTYPE))

    def _apply_perturbation(self, batch, perturbation, eps_step):
        batch = batch + eps_step * perturbation

        if self.estimator.clip_values is not None:
            clip_min, clip_max = self.estimator.clip_values
            batch = np.clip(batch, clip_min, clip_max)

        return batch

    def _compute(self, x, x_init, y, mask, eps, eps_step, project, random_init):
        if random_init:
            n = x.shape[0]
            m = np.prod(x.shape[1:])
            random_perturbation = random_sphere(n, m, eps, self.norm).reshape(x.shape).astype(ART_NUMPY_DTYPE)
            if mask is not None:
                random_perturbation = random_perturbation * (mask.astype(ART_NUMPY_DTYPE))
            x_adv = x.astype(ART_NUMPY_DTYPE) + random_perturbation

            if self.estimator.clip_values is not None:
                clip_min, clip_max = self.estimator.clip_values
                x_adv = np.clip(x_adv, clip_min, clip_max)
        else:
            x_adv = x.astype(ART_NUMPY_DTYPE)

        # Compute perturbation with implicit batching
        for batch_id in range(int(np.ceil(x.shape[0] / float(self.batch_size)))):
            batch_index_1, batch_index_2 = batch_id * self.batch_size, (batch_id + 1) * self.batch_size
            batch = x_adv[batch_index_1:batch_index_2]
            batch_labels = y[batch_index_1:batch_index_2]

            mask_batch = mask
            if mask is not None:
                # Here we need to make a distinction: if the masks are different for each input, we need to index
                # those for the current batch. Otherwise (i.e. mask is meant to be broadcasted), keep it as it is.
                if len(mask.shape) == len(x.shape):
                    mask_batch = mask[batch_index_1:batch_index_2]

            # Get perturbation
            perturbation = self._compute_perturbation(batch, batch_labels, mask_batch)

            # Apply perturbation and clip
            x_adv[batch_index_1:batch_index_2] = self._apply_perturbation(batch, perturbation, eps_step)

            if project:
                perturbation = projection(
                    x_adv[batch_index_1:batch_index_2] - x_init[batch_index_1:batch_index_2], eps, self.norm
                )
                x_adv[batch_index_1:batch_index_2] = x_init[batch_index_1:batch_index_2] + perturbation

        return x_adv<|MERGE_RESOLUTION|>--- conflicted
+++ resolved
@@ -111,20 +111,7 @@
 
         self._project = True
 
-<<<<<<< HEAD
-    def _minimal_perturbation(self, x, y):
-=======
-    @classmethod
-    def is_valid_classifier_type(cls, classifier):
-        """
-        Checks whether the classifier provided is a classifer which this class can perform an attack on
-        :param classifier:
-        :return:
-        """
-        return True if isinstance(classifier, ClassifierGradients) else False
-
     def _minimal_perturbation(self, x, y, mask):
->>>>>>> 399ba14f
         """Iteratively compute the minimal perturbation necessary to make the class prediction change. Stop when the
         first adversarial example was found.
 
@@ -183,12 +170,15 @@
 
         :param x: An array with the original inputs.
         :type x: `np.ndarray`
-<<<<<<< HEAD
         :param y: Target values in the format and shape expected by the loss function of the estimator. Only provide
                   this parameter if you'd like to use true labels when crafting adversarial samples. Otherwise, model
                   predictions are used as labels to avoid the "label leaking" effect (explained in this paper:
                   https://arxiv.org/abs/1611.01236). Default is `None`.
         :type y: As defined by the loss function of the estimator
+        :param mask: An array with a mask to be applied to the adversarial perturbations. Shape needs to be
+                     broadcastable to the shape of x. Any features for which the mask is zero will not be adversarially
+                     perturbed.
+        :type mask: `np.ndarray`
         :return: An array holding the adversarial examples.
         :rtype: `np.ndarray`
         """
@@ -205,10 +195,16 @@
                 y = get_labels_np_array(self.estimator.predict(x, batch_size=self.batch_size))
             y = y / np.sum(y, axis=1, keepdims=True)
 
+            mask = kwargs.get("mask")
+            if mask is not None:
+                # ensure the mask is broadcastable:
+                if len(mask.shape) > len(x.shape) or mask.shape != x.shape[-len(mask.shape):]:
+                    raise ValueError("mask shape must be broadcastable to input shape")
+
             # Return adversarial examples computed with minimal perturbation if option is active
             if self.minimal:
                 logger.info("Performing minimal perturbation FGM.")
-                adv_x_best = self._minimal_perturbation(x, y)
+                adv_x_best = self._minimal_perturbation(x, y, mask)
                 rate_best = 100 * compute_success(
                     self.estimator, x, y, adv_x_best, self.targeted, batch_size=self.batch_size
                 )
@@ -217,7 +213,7 @@
                 rate_best = None
 
                 for _ in range(max(1, self.num_random_init)):
-                    adv_x = self._compute(x, x, y, self.eps, self.eps, self._project, self.num_random_init > 0)
+                    adv_x = self._compute(x, x, y, mask, self.eps, self.eps, self._project, self.num_random_init > 0)
 
                     if self.num_random_init > 1:
                         rate = 100 * compute_success(
@@ -234,68 +230,14 @@
                 rate_best
                 if rate_best is not None
                 else 100 * compute_success(self.estimator, x, y, adv_x_best, self.targeted, batch_size=self.batch_size),
-=======
-        :param y: Target values (class labels) one-hot-encoded of shape (nb_samples, nb_classes) or indices of shape
-                  (nb_samples,). Only provide this parameter if you'd like to use true labels when crafting adversarial
-                  samples. Otherwise, model predictions are used as labels to avoid the "label leaking" effect
-                  (explained in this paper: https://arxiv.org/abs/1611.01236). Default is `None`.
-        :type y: `np.ndarray`
-        :param mask: An array with a mask to be applied to the adversarial perturbations. Shape needs to be
-                     broadcastable to the shape of x. Any features for which the mask is zero will not be adversarially
-                     perturbed.
-        :type mask: `np.ndarray`
-        :return: An array holding the adversarial examples.
-        :rtype: `np.ndarray`
-        """
-        y = check_and_transform_label_format(y, self.classifier.nb_classes())
-
-        if y is None:
-            # Throw error if attack is targeted, but no targets are provided
-            if self.targeted:
-                raise ValueError("Target labels `y` need to be provided for a targeted attack.")
-
-            # Use model predictions as correct outputs
-            logger.info("Using model predictions as correct labels for FGM.")
-            y = get_labels_np_array(self.classifier.predict(x, batch_size=self.batch_size))
-        y = y / np.sum(y, axis=1, keepdims=True)
-
-        mask = kwargs.get("mask")
-        if mask is not None:
-            # ensure the mask is broadcastable:
-            if len(mask.shape) > len(x.shape) or mask.shape != x.shape[-len(mask.shape):]:
-                raise ValueError("mask shape must be broadcastable to input shape")
-
-        # Return adversarial examples computed with minimal perturbation if option is active
-        if self.minimal:
-            logger.info("Performing minimal perturbation FGM.")
-            adv_x_best = self._minimal_perturbation(x, y, mask)
-            rate_best = 100 * compute_success(
-                self.classifier, x, y, adv_x_best, self.targeted, batch_size=self.batch_size
->>>>>>> 399ba14f
             )
 
         else:
-<<<<<<< HEAD
-=======
-            adv_x_best = None
-            rate_best = None
-
-            for _ in range(max(1, self.num_random_init)):
-                adv_x = self._compute(x, x, y, mask, self.eps, self.eps, self._project, self.num_random_init > 0)
-
-                if self.num_random_init > 1:
-                    rate = 100 * compute_success(
-                        self.classifier, x, y, adv_x, self.targeted, batch_size=self.batch_size
-                    )
-                    if rate_best is None or rate > rate_best or adv_x_best is None:
-                        rate_best = rate
-                        adv_x_best = adv_x
-                else:
-                    adv_x_best = adv_x
->>>>>>> 399ba14f
-
             if self.minimal:
                 raise ValueError("Minimal perturbation is only supported for classification.")
+
+            if kwargs.get("mask") is not None:
+                raise ValueError("Mask is only supported for classification.")
 
             if y is None:
                 # Throw error if attack is targeted, but no targets are provided
