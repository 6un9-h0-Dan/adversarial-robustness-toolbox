--- conflicted
+++ resolved
@@ -313,7 +313,6 @@
         # Remove saved file
         os.remove(os.path.join(path, filename))
 
-<<<<<<< HEAD
     def test_pickle(self):
         classifier = KerasClassifier((1, 3), self.model_mnist, use_logits=True)
 
@@ -340,12 +339,11 @@
             self.assertTrue(classifier._model.get_config() == loaded._model.get_config())
 
         os.remove(full_path)
-=======
+
     def test_repr(self):
         classifier = KerasClassifier((0, 1), self.model_mnist, use_logits=False)
         repr_ = repr(classifier)
         self.assertTrue('art.classifiers.keras.KerasClassifier' in repr_)
         self.assertTrue('clip_values=(0, 1)' in repr_)
         self.assertTrue('use_logits=False, channel_index=3, defences=None, preprocessing=(0, 1)' in repr_)
-        self.assertTrue('input_layer=0, output_layer=0' in repr_)
->>>>>>> d3d02795
+        self.assertTrue('input_layer=0, output_layer=0' in repr_)