--- conflicted
+++ resolved
@@ -27,13 +27,9 @@
 from art.utils import check_and_transform_label_format
 
 
-<<<<<<< HEAD
-class Classifier(abc.ABC):
-=======
-
 class input_filter(abc.ABCMeta):
     """
-    Metaclass to ensure that inputs are ndarray for all of the subclass generate and extract calls
+    Metaclass to ensure that inputs are ndarray for all of the subclass generate and extract calls.
     """
     def __init__(cls, name, bases, clsdict):
         """
@@ -44,7 +40,7 @@
 
         def make_replacement(fdict, func_name, has_y):
             """
-            This function overrides creates replacement functions dynamically
+            This function overrides creates replacement functions dynamically.
             """
 
             def replacement_function(self, *args, **kwargs):
@@ -85,8 +81,7 @@
                 setattr(cls, item, new_function)
 
 
-class Classifier(ABC, metaclass=input_filter):
->>>>>>> 22447a8c
+class Classifier(abc.ABC, metaclass=input_filter):
     """
     Base class defining the minimum classifier functionality and is required for all classifiers. A classifier of this
     type can be combined with black-box attacks.
@@ -315,11 +310,7 @@
         return repr_string
 
 
-<<<<<<< HEAD
-class ClassifierNeuralNetwork(abc.ABC):
-=======
-class ClassifierNeuralNetwork(ABC, metaclass=input_filter):
->>>>>>> 22447a8c
+class ClassifierNeuralNetwork(abc.ABC, metaclass=input_filter):
     """
     Base class defining additional classifier functionality required for neural network classifiers. This base class
     has to be mixed in with class `Classifier` to extend the minimum classifier functionality.
@@ -474,11 +465,7 @@
         return repr_
 
 
-<<<<<<< HEAD
-class ClassifierGradients(abc.ABC):
-=======
-class ClassifierGradients(ABC, metaclass=input_filter):
->>>>>>> 22447a8c
+class ClassifierGradients(abc.ABC, metaclass=input_filter):
     """
     Base class defining additional classifier functionality for classifiers providing access to loss and class
     gradients. A classifier of this type can be combined with white-box attacks. This base class has to be mixed in with
