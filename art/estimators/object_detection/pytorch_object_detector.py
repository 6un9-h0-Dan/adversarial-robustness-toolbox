--- conflicted
+++ resolved
@@ -96,20 +96,11 @@
                             if available otherwise run on CPU.
         :param is_yolov8: The flag to be used for marking the YOLOv8 model.
         """
-        import re
         import torch
         import torchvision
 
-<<<<<<< HEAD
-        reg_pattern = r"(\d+).(\d+).(\d+)(\w*)(\+{0,1})(\w*)"
-        version_match = re.match(reg_pattern, torch.__version__)
-        torch_version = [version_match[1], version_match[2], version_match[3]]  # type: ignore[index]
-        version_match = re.match(reg_pattern, torchvision.__version__)
-        torchvision_version = [version_match[1], version_match[2], version_match[3]]  # type: ignore[index]
-=======
         torch_version = list(parse(torch.__version__.lower()).release)
         torchvision_version = list(parse(torchvision.__version__.lower()).release)
->>>>>>> 970c74a8
         assert not (torch_version[0] == 1 and (torch_version[1] == 8 or torch_version[1] == 9)), (
             "PyTorchObjectDetector does not support torch==1.8 and torch==1.9 because of "
             "https://github.com/pytorch/vision/issues/4153. Support will return for torch==1.10."
