--- conflicted
+++ resolved
@@ -48,12 +48,8 @@
         self,
         model: Optional["lightgbm.Booster"] = None,  # type: ignore
         clip_values: Optional["CLIP_VALUES_TYPE"] = None,
-        preprocessing_defences: Union[
-            "Preprocessor", List["Preprocessor"], None
-        ] = None,
-        postprocessing_defences: Union[
-            "Postprocessor", List["Postprocessor"], None
-        ] = None,
+        preprocessing_defences: Union["Preprocessor", List["Preprocessor"], None] = None,
+        postprocessing_defences: Union["Postprocessor", List["Postprocessor"], None] = None,
         preprocessing: "PREPROCESSING_TYPE" = (0, 1),
     ) -> None:
         """
@@ -89,14 +85,7 @@
         Fit the classifier on the training set `(x, y)`.
 
         :param x: Training data.
-<<<<<<< HEAD
-        :param y: Target values (class labels) one-hot-encoded of shape `(nb_samples, nb_classes)` or indices of shape
-                  `(nb_samples,)`.
-=======
-        :type x: `np.ndarray`
         :param y: Target values (class labels) one-hot-encoded of shape (nb_samples, nb_classes).
-        :type y: `np.ndarray`
->>>>>>> d918f53c
         :param kwargs: Dictionary of framework-specific arguments. These should be parameters supported by the
                `fit` function in `lightgbm.Booster` and will be passed to this function as such.
         :raises `NotImplementedException`: This method is not supported for LightGBM classifiers.
@@ -159,9 +148,7 @@
             trees.append(
                 Tree(
                     class_id=class_label,
-                    leaf_nodes=self._get_leaf_nodes(
-                        tree_dump["tree_structure"], i_tree, class_label, box
-                    ),
+                    leaf_nodes=self._get_leaf_nodes(tree_dump["tree_structure"], i_tree, class_label, box),
                 )
             )
 
@@ -180,12 +167,8 @@
             box_right = deepcopy(box)
 
             feature = node["split_feature"]
-            box_split_left = Box(
-                intervals={feature: Interval(-np.inf, node["threshold"])}
-            )
-            box_split_right = Box(
-                intervals={feature: Interval(node["threshold"], np.inf)}
-            )
+            box_split_left = Box(intervals={feature: Interval(-np.inf, node["threshold"])})
+            box_split_right = Box(intervals={feature: Interval(node["threshold"], np.inf)})
 
             if box.intervals:
                 box_left.intersect_with_box(box_split_left)
@@ -195,9 +178,7 @@
                 box_right = box_split_right
 
             leaf_nodes += self._get_leaf_nodes(node_left, i_tree, class_label, box_left)
-            leaf_nodes += self._get_leaf_nodes(
-                node_right, i_tree, class_label, box_right
-            )
+            leaf_nodes += self._get_leaf_nodes(node_right, i_tree, class_label, box_right)
 
         if "leaf_index" in node:
             leaf_nodes.append(
