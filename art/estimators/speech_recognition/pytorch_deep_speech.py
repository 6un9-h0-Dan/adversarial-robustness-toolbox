# MIT License
#
# Copyright (C) The Adversarial Robustness Toolbox (ART) Authors 2020
#
# Permission is hereby granted, free of charge, to any person obtaining a copy of this software and associated
# documentation files (the "Software"), to deal in the Software without restriction, including without limitation the
# rights to use, copy, modify, merge, publish, distribute, sublicense, and/or sell copies of the Software, and to permit
# persons to whom the Software is furnished to do so, subject to the following conditions:
#
# The above copyright notice and this permission notice shall be included in all copies or substantial portions of the
# Software.
#
# THE SOFTWARE IS PROVIDED "AS IS", WITHOUT WARRANTY OF ANY KIND, EXPRESS OR IMPLIED, INCLUDING BUT NOT LIMITED TO THE
# WARRANTIES OF MERCHANTABILITY, FITNESS FOR A PARTICULAR PURPOSE AND NONINFRINGEMENT. IN NO EVENT SHALL THE
# AUTHORS OR COPYRIGHT HOLDERS BE LIABLE FOR ANY CLAIM, DAMAGES OR OTHER LIABILITY, WHETHER IN AN ACTION OF CONTRACT,
# TORT OR OTHERWISE, ARISING FROM, OUT OF OR IN CONNECTION WITH THE SOFTWARE OR THE USE OR OTHER DEALINGS IN THE
# SOFTWARE.
"""
This module implements the task specific estimator for DeepSpeech, an end-to-end speech recognition in English and
Mandarin in PyTorch.

| Paper link: https://arxiv.org/abs/1512.02595
"""
import logging
from typing import List, Optional, Tuple, Union, TYPE_CHECKING

import numpy as np

from art.estimators.speech_recognition.speech_recognizer import SpeechRecognizerMixin
from art.estimators.pytorch import PyTorchEstimator
from art.utils import get_file
from art.config import ART_DATA_PATH, ART_NUMPY_DTYPE

if TYPE_CHECKING:
    import torch

    from deepspeech_pytorch.model import DeepSpeech

    from art.config import CLIP_VALUES_TYPE, PREPROCESSING_TYPE
    from art.defences.preprocessor.preprocessor import Preprocessor
    from art.defences.postprocessor.postprocessor import Postprocessor

logger = logging.getLogger(__name__)


class PyTorchDeepSpeech(SpeechRecognizerMixin, PyTorchEstimator):
    """
    This class implements a model-specific automatic speech recognizer using the end-to-end speech recognizer
    DeepSpeech and PyTorch.

    | Paper link: https://arxiv.org/abs/1512.02595
    """

    def __init__(
        self,
        model: Optional["DeepSpeech"] = None,
        pretrained_model: Optional[str] = None,
        filename: Optional[str] = None,
        url: Optional[str] = None,
        use_half: bool = False,
        optimizer: Optional["torch.optim.Optimizer"] = None,  # type: ignore
        use_amp: bool = False,
        opt_level: str = "O1",
        decoder_type: str = "greedy",
        lm_path: str = "",
        top_paths: int = 1,
        alpha: float = 0.0,
        beta: float = 0.0,
        cutoff_top_n: int = 40,
        cutoff_prob: float = 1.0,
        beam_width: int = 10,
        lm_workers: int = 4,
        clip_values: Optional["CLIP_VALUES_TYPE"] = None,
        preprocessing_defences: Union["Preprocessor", List["Preprocessor"], None] = None,
        postprocessing_defences: Union["Postprocessor", List["Postprocessor"], None] = None,
        preprocessing: "PREPROCESSING_TYPE" = None,
        device_type: str = "gpu",
    ):
        """
        Initialization of an instance PyTorchDeepSpeech.

        :param model: DeepSpeech model.
        :param pretrained_model: The choice of pretrained model if a pretrained model is required. Currently this
                                 estimator supports 3 different pretrained models consisting of `an4`, `librispeech`
                                 and `tedlium`.
        :param filename: Name of the file.
        :param url: Download URL.
        :param use_half: Whether to use FP16 for pretrained model.
        :param optimizer: The optimizer used to train the estimator.
        :param use_amp: Whether to use the automatic mixed precision tool to enable mixed precision training or
                        gradient computation, e.g. with loss gradient computation. When set to True, this option is
                        only triggered if there are GPUs available.
        :param opt_level: Specify a pure or mixed precision optimization level. Used when use_amp is True. Accepted
                          values are `O0`, `O1`, `O2`, and `O3`.
        :param decoder_type: Decoder type. Either `greedy` or `beam`. This parameter is only used when users want
                             transcription outputs.
        :param lm_path: Path to an (optional) kenlm language model for use with beam search. This parameter is only
                        used when users want transcription outputs.
        :param top_paths: Number of beams to be returned. This parameter is only used when users want transcription
                          outputs.
        :param alpha: The weight used for the language model. This parameter is only used when users want transcription
                      outputs.
        :param beta: Language model word bonus (all words). This parameter is only used when users want transcription
                     outputs.
        :param cutoff_top_n: Cutoff_top_n characters with highest probs in vocabulary will be used in beam search. This
                             parameter is only used when users want transcription outputs.
        :param cutoff_prob: Cutoff probability in pruning. This parameter is only used when users want transcription
                            outputs.
        :param beam_width: The width of beam to be used. This parameter is only used when users want transcription
                           outputs.
        :param lm_workers: Number of language model processes to use. This parameter is only used when users want
                           transcription outputs.
        :param clip_values: Tuple of the form `(min, max)` of floats or `np.ndarray` representing the minimum and
               maximum values allowed for features. If floats are provided, these will be used as the range of all
               features. If arrays are provided, each value will be considered the bound for a feature, thus
               the shape of clip values needs to match the total number of features.
        :param preprocessing_defences: Preprocessing defence(s) to be applied by the estimator.
        :param postprocessing_defences: Postprocessing defence(s) to be applied by the estimator.
        :param preprocessing: Tuple of the form `(subtrahend, divisor)` of floats or `np.ndarray` of values to be
               used for data preprocessing. The first value will be subtracted from the input. The input will then
               be divided by the second one.
        :param device_type: Type of device to be used for model and tensors, if `cpu` run on CPU, if `gpu` run on GPU
                            if available otherwise run on CPU.
        """
        import torch  # lgtm [py/repeated-import]

        from deepspeech_pytorch.configs.inference_config import LMConfig
        from deepspeech_pytorch.enums import DecoderType
        from deepspeech_pytorch.utils import load_decoder, load_model

        # Super initialization
        super().__init__(
            clip_values=clip_values,
            preprocessing_defences=preprocessing_defences,
            postprocessing_defences=postprocessing_defences,
            preprocessing=preprocessing,
        )

        # Check clip values
        if self.clip_values is not None:
            if not np.all(self.clip_values[0] == -1):
                raise ValueError("This estimator requires normalized input audios with clip_vales=(-1, 1).")
            if not np.all(self.clip_values[1] == 1):
                raise ValueError("This estimator requires normalized input audios with clip_vales=(-1, 1).")

<<<<<<< HEAD
        # Check preprocessing and postprocessing defences
        if not self.preprocessing:
            raise ValueError("This estimator does not support `preprocessing`.")
=======
        # Check postprocessing defences
>>>>>>> dd37a593
        if self.postprocessing_defences is not None:
            raise ValueError("This estimator does not support `postprocessing_defences`.")

        # Set cpu/gpu device
        self._device: torch.device
        if device_type == "cpu" or not torch.cuda.is_available():
            self._device = torch.device("cpu")
        else:
            cuda_idx = torch.cuda.current_device()
            self._device = torch.device("cuda:{}".format(cuda_idx))

        # Load model
        if model is None:
            if pretrained_model == "an4":
                filename, url = (
                    "an4_pretrained_v2.pth",
                    "https://github.com/SeanNaren/deepspeech.pytorch/releases/download/v2.0/an4_pretrained_v2.pth",
                )

            elif pretrained_model == "librispeech":
                filename, url = (
                    "librispeech_pretrained_v2.pth",
                    "https://github.com/SeanNaren/deepspeech.pytorch/releases/download/v2.0/"
                    "librispeech_pretrained_v2.pth",
                )

            elif pretrained_model == "tedlium":
                filename, url = (
                    "ted_pretrained_v2.pth",
                    "https://github.com/SeanNaren/deepspeech.pytorch/releases/download/v2.0/ted_pretrained_v2.pth",
                )

            elif pretrained_model is None:
                # If model is None and no pretrained model is selected, then we need to have parameters filename and
                # url to download, extract and load the automatic speech recognition model
                if filename is None or url is None:
                    filename, url = (
                        "librispeech_pretrained_v2.pth",
                        "https://github.com/SeanNaren/deepspeech.pytorch/releases/download/v2.0/"
                        "librispeech_pretrained_v2.pth",
                    )

            else:
                raise ValueError("The input pretrained model %s is not supported." % pretrained_model)

            # Download model
            model_path = get_file(filename=filename, path=ART_DATA_PATH, url=url, extract=False)

            # Then load model
            self._model = load_model(device=self._device, model_path=model_path, use_half=use_half)

        else:
            self._model = model

            # Push model to the corresponding device
            self._model.to(self._device)

        # Save first version of the optimizer
        self._optimizer = optimizer
        self._use_amp = use_amp

        # Now create a decoder
        # Create the language model config first
        lm_config = LMConfig()

        # Then setup the config
        if decoder_type == "greedy":
            lm_config.decoder_type = DecoderType.greedy
        elif decoder_type == "beam":
            lm_config.decoder_type = DecoderType.beam
        else:
            raise ValueError("Decoder type %s currently not supported." % decoder_type)

        lm_config.lm_path = lm_path
        lm_config.top_paths = top_paths
        lm_config.alpha = alpha
        lm_config.beta = beta
        lm_config.cutoff_top_n = cutoff_top_n
        lm_config.cutoff_prob = cutoff_prob
        lm_config.beam_width = beam_width
        lm_config.lm_workers = lm_workers

        # Create the decoder with the lm config
        self.decoder = load_decoder(labels=self._model.labels, cfg=lm_config)

        # Setup for AMP use
        if self._use_amp:
            from apex import amp

            if self._optimizer is None:
                logger.warning(
                    "An optimizer is needed to use the automatic mixed precision tool, but none for provided. "
                    "A default optimizer is used."
                )

                # Create the optimizers
                parameters = self._model.parameters()
                self._optimizer = torch.optim.SGD(parameters, lr=0.01)

            if self._device.type == "cpu":
                enabled = False
            else:
                enabled = True

            self._model, self._optimizer = amp.initialize(
                models=self._model, optimizers=self._optimizer, enabled=enabled, opt_level=opt_level, loss_scale=1.0,
            )

    def predict(
        self, x: np.ndarray, batch_size: int = 128, **kwargs
    ) -> Union[Tuple[np.ndarray, np.ndarray], np.ndarray]:
        """
        Perform prediction for a batch of inputs.

        :param x: Samples of shape (nb_samples, seq_length). Note that, it is allowable that sequences in the batch
                  could have different lengths. A possible example of `x` could be:
                  `x = np.array([np.array([0.1, 0.2, 0.1, 0.4]), np.array([0.3, 0.1])])`.
        :param batch_size: Batch size.
        :param transcription_output: Indicate whether the function will produce probability or transcription as
                                     prediction output. If transcription_output is not available, then probability
                                     output is returned.
        :type transcription_output: `bool`
        :return: Probability (if transcription_output is None or False) or transcription (if transcription_output is
                 True) predictions:
                 - Probability return is a tuple of (probs, sizes), where `probs` is the probability of characters of
                 shape (nb_samples, seq_length, nb_classes) and `sizes` is the real sequence length of shape
                 (nb_samples,).
                 - Transcription return is a numpy array of characters. A possible example of a transcription return
                 is `np.array(['SIXTY ONE', 'HELLO'])`.
        """
        import torch  # lgtm [py/repeated-import]

        x_ = np.array([x_i for x_i in x] + [np.array([0.1]), np.array([0.1, 0.2])])[:-2]

        # Put the model in the eval mode
        self._model.eval()

        # Apply preprocessing
        x_preprocessed, _ = self._apply_preprocessing(x_, y=None, fit=False)

        # Transform x into the model input space
        inputs, targets, input_rates, target_sizes, batch_idx = self.transform_model_input(x=x_preprocessed)

        # Compute real input sizes
        input_sizes = input_rates.mul_(inputs.size()[-1]).int()

        # Run prediction with batch processing
        results = []
        result_output_sizes = np.zeros(x_preprocessed.shape[0], dtype=np.int)
        num_batch = int(np.ceil(len(x_preprocessed) / float(batch_size)))

        for m in range(num_batch):
            # Batch indexes
            begin, end = (
                m * batch_size,
                min((m + 1) * batch_size, x_preprocessed.shape[0]),
            )

            # Call to DeepSpeech model for prediction
            with torch.no_grad():
                outputs, output_sizes = self._model(
                    inputs[begin:end].to(self._device), input_sizes[begin:end].to(self._device)
                )

            results.append(outputs)
            result_output_sizes[begin:end] = output_sizes.detach().cpu().numpy()

        # Aggregate results
        result_outputs = np.zeros(
            (x_preprocessed.shape[0], result_output_sizes.max(), results[0].shape[-1]), dtype=np.float32
        )

        for m in range(num_batch):
            # Batch indexes
            begin, end = (
                m * batch_size,
                min((m + 1) * batch_size, x_preprocessed.shape[0]),
            )

            # Overwrite results
            result_outputs[begin:end, : results[m].shape[1], : results[m].shape[-1]] = results[m].cpu().numpy()

        # Rearrange to the original order
        result_output_sizes_ = result_output_sizes.copy()
        result_outputs_ = result_outputs.copy()
        result_output_sizes[batch_idx] = result_output_sizes_
        result_outputs[batch_idx] = result_outputs_

        # Check if users want transcription outputs
        transcription_output = kwargs.get("transcription_output")

        if transcription_output is None or transcription_output is False:
            return result_outputs, result_output_sizes

        # Now users want transcription outputs
        # Compute transcription
        decoded_output, _ = self.decoder.decode(
            torch.tensor(result_outputs, device=self._device), torch.tensor(result_output_sizes, device=self._device)
        )
        decoded_output = [do[0] for do in decoded_output]
        decoded_output = np.array(decoded_output)

        return decoded_output

    def loss_gradient(self, x: np.ndarray, y: np.ndarray, **kwargs) -> np.ndarray:
        """
        Compute the gradient of the loss function w.r.t. `x`.

        :param x: Samples of shape (nb_samples, seq_length). Note that, it is allowable that sequences in the batch
                  could have different lengths. A possible example of `x` could be:
                  `x = np.array([np.array([0.1, 0.2, 0.1, 0.4]), np.array([0.3, 0.1])])`.
        :param y: Target values of shape (nb_samples). Each sample in `y` is a string and it may possess different
                  lengths. A possible example of `y` could be: `y = np.array(['SIXTY ONE', 'HELLO'])`.
        :return: Loss gradients of the same shape as `x`.
        """
        from warpctc_pytorch import CTCLoss

        x_ = np.array([x_i for x_i in x] + [np.array([0.1]), np.array([0.1, 0.2])])[:-2]

        # Put the model in the training mode
        self._model.train()

        # Apply preprocessing
        x_preprocessed, y_preprocessed = self._apply_preprocessing(x_, y, fit=False)

        # Transform data into the model input space
        inputs, targets, input_rates, target_sizes, batch_idx = self.transform_model_input(
            x=x_preprocessed, y=y_preprocessed, compute_gradient=True
        )

        # Compute real input sizes
        input_sizes = input_rates.mul_(inputs.size()[-1]).int()

        # Call to DeepSpeech model for prediction
        outputs, output_sizes = self._model(inputs.to(self._device), input_sizes.to(self._device))
        outputs = outputs.transpose(0, 1)
        float_outputs = outputs.float()

        # Loss function
        criterion = CTCLoss()
        loss = criterion(float_outputs, targets, output_sizes, target_sizes).to(self._device)
        loss = loss / inputs.size(0)

        # Compute gradients
        if self._use_amp:
            from apex import amp

            with amp.scale_loss(loss, self._optimizer) as scaled_loss:
                scaled_loss.backward()

        else:
            loss.backward()

        # Get results
        results = []
        for i in range(len(x_preprocessed)):
            results.append(x_preprocessed[i].grad.cpu().numpy().copy())

        results = np.array(results)
        results = self._apply_preprocessing_gradient(x_, results)

        return results

    def fit(self, x: np.ndarray, y: np.ndarray, batch_size: int = 128, nb_epochs: int = 10, **kwargs) -> None:
        """
        Fit the estimator on the training set `(x, y)`.

        :param x: Samples of shape (nb_samples, seq_length). Note that, it is allowable that sequences in the batch
                  could have different lengths. A possible example of `x` could be:
                  `x = np.array([np.array([0.1, 0.2, 0.1, 0.4]), np.array([0.3, 0.1])])`.
        :param y: Target values of shape (nb_samples). Each sample in `y` is a string and it may possess different
                  lengths. A possible example of `y` could be: `y = np.array(['SIXTY ONE', 'HELLO'])`.
        :param batch_size: Size of batches.
        :param nb_epochs: Number of epochs to use for training.
        :param kwargs: Dictionary of framework-specific arguments. This parameter is not currently supported for PyTorch
               and providing it takes no effect.
        """
        import random

        from warpctc_pytorch import CTCLoss

        # Put the model in the training mode
        self._model.train()

        if self._optimizer is None:
            raise ValueError("An optimizer is required to train the model, but none was provided.")

        # Apply preprocessing
        x_preprocessed, y_preprocessed = self._apply_preprocessing(x, y, fit=True)

        # Train with batch processing
        num_batch = int(np.ceil(len(x_preprocessed) / float(batch_size)))
        ind = np.arange(len(x_preprocessed))

        # Loss function
        criterion = CTCLoss()

        # Start training
        for _ in range(nb_epochs):
            # Shuffle the examples
            random.shuffle(ind)

            # Train for one epoch
            for m in range(num_batch):
                # Batch indexes
                begin, end = (
                    m * batch_size,
                    min((m + 1) * batch_size, x_preprocessed.shape[0]),
                )

                # Extract random batch
                i_batch = np.array(
                    [x_i for x_i in x_preprocessed[ind[begin:end]]] + [np.array([0.1]), np.array([0.1, 0.2])]
                )[:-2]
                o_batch = y_preprocessed[ind[begin:end]]

                # Transform data into the model input space
                inputs, targets, input_rates, target_sizes, batch_idx = self.transform_model_input(
                    x=i_batch, y=o_batch, compute_gradient=False
                )

                # Compute real input sizes
                input_sizes = input_rates.mul_(inputs.size(-1)).int()

                # Zero the parameter gradients
                self._optimizer.zero_grad()

                # Call to DeepSpeech model for prediction
                outputs, output_sizes = self._model(inputs.to(self._device), input_sizes.to(self._device))
                outputs = outputs.transpose(0, 1)
                float_outputs = outputs.float()

                # Form the loss
                loss = criterion(float_outputs, targets, output_sizes, target_sizes).to(self._device)
                loss = loss / inputs.size(0)

                # Actual training
                if self._use_amp:
                    from apex import amp

                    with amp.scale_loss(loss, self._optimizer) as scaled_loss:
                        scaled_loss.backward()

                else:
                    loss.backward()

                self._optimizer.step()

    def transform_model_input(
        self,
        x: Union[np.ndarray, "torch.Tensor"],
        y: Optional[np.ndarray] = None,
        compute_gradient: bool = False,
        tensor_input: bool = False,
        real_lengths: Optional[np.ndarray] = None,
    ) -> Tuple["torch.Tensor", "torch.Tensor", "torch.Tensor", "torch.Tensor", List]:
        """
        Transform the user input space into the model input space.

        :param x: Samples of shape (nb_samples, seq_length). Note that, it is allowable that sequences in the batch
                  could have different lengths. A possible example of `x` could be:
                  `x = np.ndarray([[0.1, 0.2, 0.1, 0.4], [0.3, 0.1]])`.
        :param y: Target values of shape (nb_samples). Each sample in `y` is a string and it may possess different
                  lengths. A possible example of `y` could be: `y = np.array(['SIXTY ONE', 'HELLO'])`.
        :param compute_gradient: Indicate whether to compute gradients for the input `x`.
        :param tensor_input: Indicate whether input is tensor.
        :param real_lengths: Real lengths of original sequences.
        :return: A tuple of inputs and targets in the model space with the original index
                 `(inputs, targets, input_percentages, target_sizes, batch_idx)`, where:
                 - inputs: model inputs of shape (nb_samples, nb_frequencies, seq_length).
                 - targets: ground truth targets of shape (sum over nb_samples of real seq_lengths).
                 - input_percentages: percentages of real inputs in inputs.
                 - target_sizes: list of real seq_lengths.
                 - batch_idx: original index of inputs.
        """
        import torch  # lgtm [py/repeated-import]
        import torchaudio

        from deepspeech_pytorch.loader.data_loader import _collate_fn

        # These parameters are needed for the transformation
        sample_rate = self._model.audio_conf.sample_rate
        window_size = self._model.audio_conf.window_size
        window_stride = self._model.audio_conf.window_stride

        n_fft = int(sample_rate * window_size)
        hop_length = int(sample_rate * window_stride)
        win_length = n_fft

        window = self._model.audio_conf.window.value

        if window == "hamming":
            window_fn = torch.hamming_window
        elif window == "hann":
            window_fn = torch.hann_window
        elif window == "blackman":
            window_fn = torch.blackman_window
        elif window == "bartlett":
            window_fn = torch.bartlett_window
        else:
            raise NotImplementedError("Spectrogram window %s not supported." % window)

        # Create a transformer to transform between the two spaces
        transformer = torchaudio.transforms.Spectrogram(
            n_fft=n_fft, hop_length=hop_length, win_length=win_length, window_fn=window_fn, power=None
        )
        transformer.to(self._device)

        # Create a label map
        label_map = dict([(self._model.labels[i], i) for i in range(len(self._model.labels))])

        # We must process each sequence separately due to the diversity of their length
        batch = []
        for i in range(len(x)):
            # First process the target
            if y is None:
                target = []
            else:
                target = list(filter(None, [label_map.get(letter) for letter in list(y[i])]))

            # Push the sequence to device
            if not tensor_input:
                x[i] = x[i].astype(ART_NUMPY_DTYPE)
                x[i] = torch.tensor(x[i]).to(self._device)

            # Set gradient computation permission
            if compute_gradient:
                x[i].requires_grad = True

            # Transform the sequence into the frequency space
            if tensor_input and real_lengths is not None:
                transformed_input = transformer(x[i][: real_lengths[i]])
            else:
                transformed_input = transformer(x[i])

            spectrogram, _ = torchaudio.functional.magphase(transformed_input)
            spectrogram = torch.log1p(spectrogram)

            # Normalize data
            mean = spectrogram.mean()
            std = spectrogram.std()
            spectrogram = spectrogram - mean
            spectrogram = spectrogram / std

            # Then form the batch
            batch.append((spectrogram, target))

        # We must keep the order of the batch for later use as the following function will change its order
        batch_idx = sorted(range(len(batch)), key=lambda i: batch[i][0].size(1), reverse=True)

        # The collate function is important to convert input into model space
        inputs, targets, input_percentages, target_sizes = _collate_fn(batch)

        return inputs, targets, input_percentages, target_sizes, batch_idx

    @property
    def model(self) -> "DeepSpeech":
        """
        Get current model.

        :return: Current model.
        """
        return self._model

    @property
    def device(self) -> "torch.device":
        """
        Get current used device.

        :return: Current used device.
        """
        return self._device

    def get_activations(
        self, x: np.ndarray, layer: Union[int, str], batch_size: int, framework: bool = False
    ) -> np.ndarray:
        raise NotImplementedError

    def set_learning_phase(self, train: bool) -> None:
        raise NotImplementedError<|MERGE_RESOLUTION|>--- conflicted
+++ resolved
@@ -143,13 +143,7 @@
             if not np.all(self.clip_values[1] == 1):
                 raise ValueError("This estimator requires normalized input audios with clip_vales=(-1, 1).")
 
-<<<<<<< HEAD
-        # Check preprocessing and postprocessing defences
-        if not self.preprocessing:
-            raise ValueError("This estimator does not support `preprocessing`.")
-=======
         # Check postprocessing defences
->>>>>>> dd37a593
         if self.postprocessing_defences is not None:
             raise ValueError("This estimator does not support `postprocessing_defences`.")
 
