# MIT License
#
# Copyright (C) The Adversarial Robustness Toolbox (ART) Authors 2018
#
# Permission is hereby granted, free of charge, to any person obtaining a copy of this software and associated
# documentation files (the "Software"), to deal in the Software without restriction, including without limitation the
# rights to use, copy, modify, merge, publish, distribute, sublicense, and/or sell copies of the Software, and to permit
# persons to whom the Software is furnished to do so, subject to the following conditions:
#
# The above copyright notice and this permission notice shall be included in all copies or substantial portions of the
# Software.
#
# THE SOFTWARE IS PROVIDED "AS IS", WITHOUT WARRANTY OF ANY KIND, EXPRESS OR IMPLIED, INCLUDING BUT NOT LIMITED TO THE
# WARRANTIES OF MERCHANTABILITY, FITNESS FOR A PARTICULAR PURPOSE AND NONINFRINGEMENT. IN NO EVENT SHALL THE
# AUTHORS OR COPYRIGHT HOLDERS BE LIABLE FOR ANY CLAIM, DAMAGES OR OTHER LIABILITY, WHETHER IN AN ACTION OF CONTRACT,
# TORT OR OTHERWISE, ARISING FROM, OUT OF OR IN CONNECTION WITH THE SOFTWARE OR THE USE OR OTHER DEALINGS IN THE
# SOFTWARE.
"""
Module containing ART's exceptions.
"""


class EstimatorError(TypeError):
    """
    Basic exception for errors raised by unexpected estimator types.
    """

<<<<<<< HEAD
    def __init__(self, this_class, class_expected_list, classifier_given) -> None:
=======
    def __init__(self, this_class, class_expected_list, classifier_given):

>>>>>>> 85479f7c
        self.this_class = this_class
        self.class_expected_list = class_expected_list
        self.classifier_given = classifier_given

        classes_expected_message = ""
        for idx, class_expected in enumerate(class_expected_list):
            if idx == 0:
                classes_expected_message += "{0}".format(class_expected)
            else:
                classes_expected_message += " and {0}".format(class_expected)

        self.message = (
            "{0} requires an estimator derived from {1}, "
            "the provided classifier is an instance of {2} and is derived from {3}.".format(
                this_class.__name__,
                classes_expected_message,
                type(classifier_given),
                classifier_given.__class__.__bases__,
            )
        )

    def __str__(self):
        return self.message<|MERGE_RESOLUTION|>--- conflicted
+++ resolved
@@ -25,12 +25,7 @@
     Basic exception for errors raised by unexpected estimator types.
     """
 
-<<<<<<< HEAD
     def __init__(self, this_class, class_expected_list, classifier_given) -> None:
-=======
-    def __init__(self, this_class, class_expected_list, classifier_given):
-
->>>>>>> 85479f7c
         self.this_class = this_class
         self.class_expected_list = class_expected_list
         self.classifier_given = classifier_given
