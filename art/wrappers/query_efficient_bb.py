# MIT License
#
# Copyright (C) The Adversarial Robustness Toolbox (ART) Authors 2018
#
# Permission is hereby granted, free of charge, to any person obtaining a copy of this software and associated
# documentation files (the "Software"), to deal in the Software without restriction, including without limitation the
# rights to use, copy, modify, merge, publish, distribute, sublicense, and/or sell copies of the Software, and to permit
# persons to whom the Software is furnished to do so, subject to the following conditions:
#
# The above copyright notice and this permission notice shall be included in all copies or substantial portions of the
# Software.
#
# THE SOFTWARE IS PROVIDED "AS IS", WITHOUT WARRANTY OF ANY KIND, EXPRESS OR IMPLIED, INCLUDING BUT NOT LIMITED TO THE
# WARRANTIES OF MERCHANTABILITY, FITNESS FOR A PARTICULAR PURPOSE AND NONINFRINGEMENT. IN NO EVENT SHALL THE
# AUTHORS OR COPYRIGHT HOLDERS BE LIABLE FOR ANY CLAIM, DAMAGES OR OTHER LIABILITY, WHETHER IN AN ACTION OF CONTRACT,
# TORT OR OTHERWISE, ARISING FROM, OUT OF OR IN CONNECTION WITH THE SOFTWARE OR THE USE OR OTHER DEALINGS IN THE
# SOFTWARE.
"""
Provides black-box gradient estimation using NES.
"""
from __future__ import absolute_import, division, print_function, unicode_literals

import logging
from typing import List, Optional, Tuple, Union

import numpy as np
from scipy.stats import entropy

<<<<<<< HEAD
from art.classifiers.classifier import Classifier, ClassifierGradients
=======
from art.wrappers.wrapper import ClassifierWrapper
from art.estimators.estimator import BaseEstimator, NeuralNetworkMixin, LossGradientsMixin
from art.estimators.classification.classifier import ClassifierMixin, ClassGradientsMixin

>>>>>>> 85479f7c
from art.utils import clip_and_round
from art.wrappers.wrapper import ClassifierWrapper

logger = logging.getLogger(__name__)


class QueryEfficientBBGradientEstimation(
<<<<<<< HEAD
    ClassifierWrapper, ClassifierGradients, Classifier
=======
    ClassifierWrapper, ClassGradientsMixin, ClassifierMixin, LossGradientsMixin, NeuralNetworkMixin, BaseEstimator
>>>>>>> 85479f7c
):
    """
    Implementation of Query-Efficient Black-box Adversarial Examples. The attack approximates the gradient by
    maximizing the loss function over samples drawn from random Gaussian noise around the input.

    | Paper link: https://arxiv.org/abs/1712.07113
    """

    attack_params = ["num_basis", "sigma", "round_samples"]

    def __init__(
        self,
        classifier: Classifier,
        num_basis: int,
        sigma: float,
        round_samples: float = 0.0,
    ) -> None:
        """
        :param classifier: An instance of a `Classifier` whose loss_gradient is being approximated.
        :param num_basis:  The number of samples to draw to approximate the gradient.
        :param sigma: Scaling on the Gaussian noise N(0,1).
        :param round_samples: The resolution of the input domain to round the data to, e.g., 1.0, or 1/255. Set to 0 to
                              disable.
        """
        super(QueryEfficientBBGradientEstimation, self).__init__(classifier)
        # self.predict refers to predict of classifier
        # pylint: disable=E0203
        self._predict = self.classifier.predict
<<<<<<< HEAD
        self.num_basis = num_basis
        self.sigma = sigma
        self.round_samples = round_samples
=======
        self.set_params(num_basis=num_basis, sigma=sigma, round_samples=round_samples)
        self._nb_classes = self.classifier.nb_classes
>>>>>>> 85479f7c

    def predict(self, x: np.ndarray, **kwargs) -> np.ndarray:
        """
        Perform prediction of the classifier for input `x`.

        :param x: Features in array of shape (nb_samples, nb_features) or (nb_samples, nb_pixels_1, nb_pixels_2,
                  nb_channels) or (nb_samples, nb_channels, nb_pixels_1, nb_pixels_2).
        :return: Array of predictions of shape `(nb_inputs, nb_classes)`.
        """
        return self._wrap_predict(x, **kwargs)

    def fit(self, x: np.ndarray, y: np.ndarray, **kwargs) -> None:
        """
        Fit the classifier using the training data `(x, y)`.

        :param x: Features in array of shape (nb_samples, nb_features) or (nb_samples, nb_pixels_1, nb_pixels_2,
                  nb_channels) or (nb_samples, nb_channels, nb_pixels_1, nb_pixels_2).
        :param y: Target values (class labels in classification) in array of shape (nb_samples, nb_classes) in
                  one-hot encoding format.
        :param kwargs: Dictionary of framework-specific arguments.
        """
        raise NotImplementedError

    def _generate_samples(
        self, x: np.ndarray, epsilon_map: np.ndarray
    ) -> Tuple[np.ndarray, np.ndarray]:
        """
        Generate samples around the current image.

        :param x: Sample input with shape as expected by the model.
        :param epsilon_map: Samples drawn from search space.
        :return: Two arrays of new input samples to approximate gradient.
        """
        minus = clip_and_round(
            np.repeat(x, self.num_basis, axis=0) - epsilon_map,
            self.clip_values,
            self.round_samples,
        )
        plus = clip_and_round(
            np.repeat(x, self.num_basis, axis=0) + epsilon_map,
            self.clip_values,
            self.round_samples,
        )
        return minus, plus

    def class_gradient(
        self, x: np.ndarray, label: Union[int, List[int], None] = None, **kwargs
    ) -> np.ndarray:
        """
        Compute per-class derivatives w.r.t. `x`.

        :param x: Input with shape as expected by the classifier's model.
        :param label: Index of a specific per-class derivative. If an integer is provided, the gradient of that class
                      output is computed for all samples. If multiple values as provided, the first dimension should
                      match the batch size of `x`, and each value will be used as target for its corresponding sample in
                      `x`. If `None`, then gradients for all classes will be computed for each sample.
        :return: Array of gradients of input features w.r.t. each class in the form
                 `(batch_size, nb_classes, input_shape)` when computing for all classes, otherwise shape becomes
                 `(batch_size, 1, input_shape)` when `label` parameter is specified.
        """
        raise NotImplementedError

    def loss_gradient(self, x: np.ndarray, y: np.ndarray, **kwargs) -> np.ndarray:
        """
        Compute the gradient of the loss function w.r.t. `x`.

        :param x: Sample input with shape as expected by the model.
        :param y: Correct labels, one-vs-rest encoding.
        :return: Array of gradients of the same shape as `x`.
        """
        epsilon_map = self.sigma * np.random.normal(
            size=([self.num_basis] + list(self.input_shape))
        )
        grads = []
        for i in range(len(x)):
            minus, plus = self._generate_samples(x[i : i + 1], epsilon_map)

            # Vectorized; small tests weren't faster
            # ent_vec = np.vectorize(lambda p: entropy(y[i], p), signature='(n)->()')
            # new_y_minus = ent_vec(self.predict(minus))
            # new_y_plus = ent_vec(self.predict(plus))
            # Vanilla
            new_y_minus = np.array([entropy(y[i], p) for p in self.predict(minus)])
            new_y_plus = np.array([entropy(y[i], p) for p in self.predict(plus)])
            query_efficient_grad = 2 * np.mean(
                np.multiply(
                    epsilon_map.reshape(self.num_basis, -1),
                    (new_y_plus - new_y_minus).reshape(self.num_basis, -1)
                    / (2 * self.sigma),
                ).reshape([-1] + list(self.input_shape)),
                axis=0,
            )
            grads.append(query_efficient_grad)
        grads = self._apply_preprocessing_normalization_gradient(np.array(grads))
        return grads

    def _wrap_predict(self, x: np.ndarray, batch_size: int = 128) -> np.ndarray:
        """
        Perform prediction for a batch of inputs. Rounds results first.

        :param x: Test set.
        :param batch_size: Size of batches.
        :return: Array of predictions of shape `(nb_inputs, nb_classes)`.
        """
        return self._predict(
            clip_and_round(x, self.clip_values, self.round_samples),
            **{"batch_size": batch_size}
        )

<<<<<<< HEAD
    def nb_classes(self) -> int:
=======
    def get_activations(self, x, layer, batch_size):
>>>>>>> 85479f7c
        """
        Return the output of the specified layer for input `x`. `layer` is specified by layer index (between 0 and
        `nb_layers - 1`) or by name. The number of layers can be determined by counting the results returned by
        calling `layer_names`.

<<<<<<< HEAD
        :return: Number of classes in the data.
=======
        :param x: Input for computing the activations.
        :type x: `np.ndarray`
        :param layer: Layer for computing the activations
        :type layer: `int` or `str`
        :param batch_size: Size of batches.
        :type batch_size: `int`
        :return: The output of `layer`, where the first dimension is the batch size corresponding to `x`.
        :rtype: `np.ndarray`
>>>>>>> 85479f7c
        """
        raise NotImplementedError

    def set_learning_phase(self, train):
        """
        Set the learning phase for the backend framework.

        :param train: `True` if the learning phase is training, `False` if learning phase is not training.
        :type train: `bool`
        """
        raise NotImplementedError

    def save(self, filename: str, path: Optional[str] = None) -> None:
        """
        Save a model to file specific to the backend framework.

        :param filename: Name of the file where to save the model.
        :param path: Path of the directory where to save the model. If no path is specified, the model will be stored in
                     the default data location of ART at `ART_DATA_PATH`.
        """
        raise NotImplementedError<|MERGE_RESOLUTION|>--- conflicted
+++ resolved
@@ -26,27 +26,14 @@
 import numpy as np
 from scipy.stats import entropy
 
-<<<<<<< HEAD
-from art.classifiers.classifier import Classifier, ClassifierGradients
-=======
-from art.wrappers.wrapper import ClassifierWrapper
-from art.estimators.estimator import BaseEstimator, NeuralNetworkMixin, LossGradientsMixin
-from art.estimators.classification.classifier import ClassifierMixin, ClassGradientsMixin
-
->>>>>>> 85479f7c
+from art.estimators.classification.classifier import ClassifierGradients
 from art.utils import clip_and_round
 from art.wrappers.wrapper import ClassifierWrapper
 
 logger = logging.getLogger(__name__)
 
 
-class QueryEfficientBBGradientEstimation(
-<<<<<<< HEAD
-    ClassifierWrapper, ClassifierGradients, Classifier
-=======
-    ClassifierWrapper, ClassGradientsMixin, ClassifierMixin, LossGradientsMixin, NeuralNetworkMixin, BaseEstimator
->>>>>>> 85479f7c
-):
+class QueryEfficientBBGradientEstimation(ClassifierWrapper, ClassifierGradients):
     """
     Implementation of Query-Efficient Black-box Adversarial Examples. The attack approximates the gradient by
     maximizing the loss function over samples drawn from random Gaussian noise around the input.
@@ -58,7 +45,7 @@
 
     def __init__(
         self,
-        classifier: Classifier,
+        classifier: ClassifierGradients,
         num_basis: int,
         sigma: float,
         round_samples: float = 0.0,
@@ -74,21 +61,17 @@
         # self.predict refers to predict of classifier
         # pylint: disable=E0203
         self._predict = self.classifier.predict
-<<<<<<< HEAD
         self.num_basis = num_basis
         self.sigma = sigma
         self.round_samples = round_samples
-=======
-        self.set_params(num_basis=num_basis, sigma=sigma, round_samples=round_samples)
-        self._nb_classes = self.classifier.nb_classes
->>>>>>> 85479f7c
-
-    def predict(self, x: np.ndarray, **kwargs) -> np.ndarray:
+
+    def predict(self, x: np.ndarray, batch_size: int = 128, **kwargs) -> np.ndarray:
         """
         Perform prediction of the classifier for input `x`.
 
         :param x: Features in array of shape (nb_samples, nb_features) or (nb_samples, nb_pixels_1, nb_pixels_2,
                   nb_channels) or (nb_samples, nb_channels, nb_pixels_1, nb_pixels_2).
+        :param batch_size: Size of batches.
         :return: Array of predictions of shape `(nb_inputs, nb_classes)`.
         """
         return self._wrap_predict(x, **kwargs)
@@ -191,28 +174,18 @@
             **{"batch_size": batch_size}
         )
 
-<<<<<<< HEAD
-    def nb_classes(self) -> int:
-=======
-    def get_activations(self, x, layer, batch_size):
->>>>>>> 85479f7c
+    def get_activations(
+        self, x: np.ndarray, layer: Union[int, str], batch_size: int
+    ) -> np.ndarray:
         """
         Return the output of the specified layer for input `x`. `layer` is specified by layer index (between 0 and
         `nb_layers - 1`) or by name. The number of layers can be determined by counting the results returned by
         calling `layer_names`.
 
-<<<<<<< HEAD
-        :return: Number of classes in the data.
-=======
         :param x: Input for computing the activations.
-        :type x: `np.ndarray`
-        :param layer: Layer for computing the activations
-        :type layer: `int` or `str`
+        :param layer: Layer for computing the activations.
         :param batch_size: Size of batches.
-        :type batch_size: `int`
         :return: The output of `layer`, where the first dimension is the batch size corresponding to `x`.
-        :rtype: `np.ndarray`
->>>>>>> 85479f7c
         """
         raise NotImplementedError
 
