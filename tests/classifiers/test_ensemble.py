--- conflicted
+++ resolved
@@ -20,12 +20,8 @@
 import logging
 import unittest
 
-<<<<<<< HEAD
 import tensorflow as tf
-
-=======
 import numpy as np
->>>>>>> a5d92759
 import keras
 import keras.backend as k
 from keras.layers import Dense, Conv2D, MaxPooling2D, Flatten
